![header](imgs/header.jpg)

# AlphaFold

This package provides an implementation of the inference pipeline of AlphaFold
v2.0. This is a completely new model that was entered in CASP14 and published in
Nature. For simplicity, we refer to this model as AlphaFold throughout the rest
of this document.

Any publication that discloses findings arising from using this source code or
the model parameters should [cite](#citing-this-work) the
[AlphaFold paper](https://doi.org/10.1038/s41586-021-03819-2). Please also refer
to the
[Supplementary Information](https://static-content.springer.com/esm/art%3A10.1038%2Fs41586-021-03819-2/MediaObjects/41586_2021_3819_MOESM1_ESM.pdf)
for a detailed description of the method.

**You can use a slightly simplified version of AlphaFold with
[this Colab
notebook](https://colab.research.google.com/github/deepmind/alphafold/blob/main/notebooks/AlphaFold.ipynb)**
or community-supported versions (see below).

![CASP14 predictions](imgs/casp14_predictions.gif)

Seoklab version of AlphaFold has few changes:

- Major changes
  - No docker, no system libraries (please refer to [kalininalab/alphafold_non_docker](https://github.com/kalininalab/alphafold_non_docker) repository and [install.sh](install.sh)).
  - Can use multiple GPUs for inference.
  - Skip relaxation step, as it takes very long time (~30 min per model) for preprocessing.
  - Add environment variables `ALPHAFOLD_HOME` and `ALPHAFOLD_CONDA_PREFIX` for dynamic path resolving.
- Minor changes
  - Add runner script [`alphafold`](bin/alphafold).
  - Support "resuming"; this version will automatically try to use the previous results, if they exists. You can force everything to run again by passing `--overwrite` flag from the command line.
  - Make command line interface more user-friendly.
  - Code refactoring.

## First time setup

Clone this repository, then run `./install.sh`. The script requires `wget` to run. Few variables could change the behavior of the script, namely:

- `$CONDA_PREFIX`: The path for the newly-installed miniconda. Defaults to `/opt/conda` (for system-wide installations).
- `$SUDO`: Either `y` or `n`. Defaults to `y`. If set to `y`, then the script will try to install AlphaFold system-wide, invoking `sudo` a few times. **Please be careful for running this script in SUDO mode.** Even though this script has been tested a few times, it is **NOT** fully tested for all types of Linux distros. (Currently tested in Ubuntu Server 16.04 LTS and Ubuntu Server 20.04 LTS)

### Genetic databases

This step requires `aria2c` to be installed on your machine.

AlphaFold needs multiple genetic (sequence) databases to run:

*   [UniRef90](https://www.uniprot.org/help/uniref),
*   [MGnify](https://www.ebi.ac.uk/metagenomics/),
*   [BFD](https://bfd.mmseqs.com/),
*   [Uniclust30](https://uniclust.mmseqs.com/),
*   [PDB70](http://wwwuser.gwdg.de/~compbiol/data/hhsuite/databases/hhsuite_dbs/),
*   [PDB](https://www.rcsb.org/) (structures in the mmCIF format).

We provide a script `scripts/download_all_data.sh` that can be used to download
<<<<<<< HEAD
and set up all of these databases. This should take 8–12 hours. **The data should be downloaded into `$ALPHAFOLD_HOME/data`.** If you have chosen the other directory for the data to live, then it must be explicitly passed to the downloader script as a command line argument. The script will then automatically create a symlink pointing to the target directory at `$ALPHAFOLD_HOME/data`.

If such behavior is not desired or another database is being used, then the data directory could be explicitly passed as arguments, when invoking the `alphafold` script. (Please refer to the [next section](#running-alphafold) for more details.)
=======
and set up all of these databases:

*   Default:
>>>>>>> 0bab1bf8

    ```bash
    scripts/download_all_data.sh <DOWNLOAD_DIR>
    ```

    will download the full databases.

*   With `reduced_dbs`:

    ```bash
    scripts/download_all_data.sh <DOWNLOAD_DIR> reduced_dbs
    ```

    will download a reduced version of the databases to be used with the
    `reduced_dbs` preset.

We don't provide exactly the versions used in CASP14 -- see the [note on
reproducibility](#note-on-reproducibility). Some of the databases are mirrored
for speed, see [mirrored databases](#mirrored-databases).

:ledger: **Note: The total download size for the full databases is around 415 GB
and the total size when unzipped is 2.2 TB. Please make sure you have a large
enough hard drive space, bandwidth and time to download. We recommend using an
SSD for better genetic search performance.**

This script will also download the model parameter files. Once the script has
finished, you should have the following directory structure:

<<<<<<< HEAD
```txt
$ALPHAFOLD_HOME/
    data/                             # Total: ~ 2.2 TB (download: 428 GB)
        bfd/                                   # ~ 1.8 TB (download: 271.6 GB)
            # 6 files.
        mgnify/                                # ~ 64 GB (download: 32.9 GB)
            mgy_clusters.fa
        params/                                # ~ 3.5 GB (download: 3.5 GB)
            # 5 CASP14 models,
            # 5 pTM models,
            # LICENSE,
            # = 11 files.
        pdb70/                                 # ~ 56 GB (download: 19.5 GB)
            # 9 files.
        pdb_mmcif/                             # ~ 206 GB (download: 46 GB)
            mmcif_files/
                # About 180,000 .cif files.
            obsolete.dat
        uniclust30/                            # ~ 87 GB (download: 24.9 GB)
            uniclust30_2018_08/
                # 13 files.
        uniref90/                              # ~ 59 GB (download: 29.7 GB)
            uniref90.fasta
=======
```
$DOWNLOAD_DIR/                             # Total: ~ 2.2 TB (download: 438 GB)
    bfd/                                   # ~ 1.7 TB (download: 271.6 GB)
        # 6 files.
    mgnify/                                # ~ 64 GB (download: 32.9 GB)
        mgy_clusters_2018_08.fa
    params/                                # ~ 3.5 GB (download: 3.5 GB)
        # 5 CASP14 models,
        # 5 pTM models,
        # LICENSE,
        # = 11 files.
    pdb70/                                 # ~ 56 GB (download: 19.5 GB)
        # 9 files.
    pdb_mmcif/                             # ~ 206 GB (download: 46 GB)
        mmcif_files/
            # About 180,000 .cif files.
        obsolete.dat
    small_fbd/                             # ~ 17 GB (download: 9.6 GB)
        bfd-first_non_consensus_sequences.fasta
    uniclust30/                            # ~ 86 GB (download: 24.9 GB)
        uniclust30_2018_08/
            # 13 files.
    uniref90/                              # ~ 58 GB (download: 29.7 GB)
        uniref90.fasta
>>>>>>> 0bab1bf8
```

`bfd/` is only downloaded if you download the full databasees, and `small_bfd/`
is only downloaded if you download the reduced databases.

### Model parameters

While the AlphaFold code is licensed under the Apache 2.0 License, the AlphaFold
parameters are made available for non-commercial use only under the terms of the
CC BY-NC 4.0 license. Please see the [Disclaimer](#license-and-disclaimer) below
for more detail.

The AlphaFold parameters are available from
https://storage.googleapis.com/alphafold/alphafold_params_2021-07-14.tar, and
are downloaded as part of the `scripts/download_all_data.sh` script. This script
will download parameters for:

*   5 models which were used during CASP14, and were extensively validated for
    structure prediction quality (see Jumper et al. 2021, Suppl. Methods 1.12
    for details).
*   5 pTM models, which were fine-tuned to produce pTM (predicted TM-score) and
    predicted aligned error values alongside their structure predictions (see
    Jumper et al. 2021, Suppl. Methods 1.9.7 for details).

## Running AlphaFold

<<<<<<< HEAD
Invoke the runner script `alphafold` with the fasta paths as arguments. Full configurations is as followings.

```txt
usage: alphafold [-h] [--helpfull] [--output_dir OUTPUT_DIR]
                 [--model_cnt MODEL_CNT] [--nproc NPROC]
                 [--max_template_date MAX_TEMPLATE_DATE]
                 [--ensemble ENSEMBLE] [--model_type MODEL_TYPE]
                 [--benchmark] [--data_dir DATA_DIR]
                 [--jackhmmer_binary_path JACKHMMER_BINARY_PATH]
                 [--hhblits_binary_path HHBLITS_BINARY_PATH]
                 [--hhsearch_binary_path HHSEARCH_BINARY_PATH]
                 [--kalign_binary_path KALIGN_BINARY_PATH]
                 [--uniref90_database_path UNIREF90_DATABASE_PATH]
                 [--mgnify_database_path MGNIFY_DATABASE_PATH]
                 [--bfd_database_path BFD_DATABASE_PATH]
                 [--uniclust30_database_path UNICLUST30_DATABASE_PATH]
                 [--pdb70_database_path PDB70_DATABASE_PATH]
                 [--template_mmcif_dir TEMPLATE_MMCIF_DIR]
                 [--obsolete_pdbs_path OBSOLETE_PDBS_PATH]
                 [--random_seed_seed RANDOM_SEED_SEED] [--overwrite]
                 fasta_paths [fasta_paths ...]

positional arguments:
  fasta_paths           Paths to FASTA files, each containing one sequence.
                        All FASTA paths must have a unique basename as the
                        basename is used to name the output directories for
                        each prediction.

optional arguments:
  -h, --help            show this help message and exit
  --helpfull            show full help message and exit
  --output_dir OUTPUT_DIR
                        Path to a directory that will store the results.
  --model_cnt MODEL_CNT
                        Counts of models to use. Note that AlphaFold provides
                        5 pretrained models, so setting the count other than 5
                        is either redundant or insufficient configuration.
  --nproc NPROC         Maximum cpu count to use. Note that the actual cpu
                        load might be different than the configured value.
  --max_template_date MAX_TEMPLATE_DATE
                        Maximum template release date to consider(ISO-8601
                        format - i.e. YYYY-MM-DD). Important if folding
                        historical test sets.
  --ensemble ENSEMBLE   Choose ensemble count: note that AlphaFold recommends
                        1 ("full_dbs"), and the casp model have used 8 model
                        ensemblings ("casp14").
  --model_type MODEL_TYPE
                        <normal|ptm>: Choose model type to use - the casp14
                        equivalent model (normal), or fined-tunded pTM models
                        (ptm).
  --benchmark, --nobenchmark
                        Run multiple JAX model evaluations to obtain a timing
                        that excludes the compilation time, which should be
                        more indicative of the time required for inferencing
                        many proteins.
  --data_dir DATA_DIR   Path to directory of supporting data.
  --jackhmmer_binary_path JACKHMMER_BINARY_PATH
                        Path to the JackHMMER executable.
  --hhblits_binary_path HHBLITS_BINARY_PATH
                        Path to the HHblits executable.
  --hhsearch_binary_path HHSEARCH_BINARY_PATH
                        Path to the HHsearch executable.
  --kalign_binary_path KALIGN_BINARY_PATH
                        Path to the Kalign executable.
  --uniref90_database_path UNIREF90_DATABASE_PATH
                        Path to the Uniref90 database for use by JackHMMER.
  --mgnify_database_path MGNIFY_DATABASE_PATH
                        Path to the MGnify database for use by JackHMMER.
  --bfd_database_path BFD_DATABASE_PATH
                        Path to the BFD database for use by HHblits.
  --uniclust30_database_path UNICLUST30_DATABASE_PATH
                        Path to the Uniclust30 database for use by HHblits.
  --pdb70_database_path PDB70_DATABASE_PATH
                        Path to the PDB70 database for use by HHsearch.
  --template_mmcif_dir TEMPLATE_MMCIF_DIR
                        Path to a directory with template mmCIF structures,
                        each named <pdb_id>.cif
  --obsolete_pdbs_path OBSOLETE_PDBS_PATH
                        Path to file containing a mapping from obsolete PDB
                        IDs to the PDB IDs of their replacements.
  --random_seed_seed RANDOM_SEED_SEED
                        The random seed for the random seed for the data
                        pipeline. By default, this is randomly generated. Note
                        that even if this is set,Alphafold may still not be
                        deterministic, because processes like GPU inference
                        are nondeterministic.
  --overwrite, --nooverwrite
                        Whether to re-build the features, even if the result
                        exists in the target directories.
```
=======
**The simplest way to run AlphaFold is using the provided Docker script.** This
was tested on Google Cloud with a machine using the `nvidia-gpu-cloud-image`
with 12 vCPUs, 85 GB of RAM, a 100 GB boot disk, the databases on an additional
3 TB disk, and an A100 GPU.

1.  Clone this repository and `cd` into it.

    ```bash
    git clone https://github.com/deepmind/alphafold.git
    ```

1.  Modify `DOWNLOAD_DIR` in `docker/run_docker.py` to be the path to the
    directory containing the downloaded databases.
1.  Build the Docker image:

    ```bash
    docker build -f docker/Dockerfile -t alphafold .
    ```

1.  Install the `run_docker.py` dependencies. Note: You may optionally wish to
    create a
    [Python Virtual Environment](https://docs.python.org/3/tutorial/venv.html)
    to prevent conflicts with your system's Python environment.

    ```bash
    pip3 install -r docker/requirements.txt
    ```

1.  Run `run_docker.py` pointing to a FASTA file containing the protein sequence
    for which you wish to predict the structure. If you are predicting the
    structure of a protein that is already in PDB and you wish to avoid using it
    as a template, then `max_template_date` must be set to be before the release
    date of the structure. For example, for the T1050 CASP14 target:

    ```bash
    python3 docker/run_docker.py --fasta_paths=T1050.fasta --max_template_date=2020-05-14
    ```

    By default, Alphafold will attempt to use all visible GPU devices. To use a
    subset, specify a comma-separated list of GPU UUID(s) or index(es) using the
    `--gpu_devices` flag. See
    [GPU enumeration](https://docs.nvidia.com/datacenter/cloud-native/container-toolkit/user-guide.html#gpu-enumeration)
    for more details.

1.  You can control AlphaFold speed / quality tradeoff by adding
    `--preset=reduced_dbs`, `--preset=full_dbs` or `--preset=casp14` to the run
    command. We provide the following presets:

    *   **reduced_dbs**: This preset is optimized for speed and lower hardware
        requirements. It runs with a reduced version of the BFD database and
        with no ensembling. It requires 8 CPU cores (vCPUs), 8 GB of RAM, and
        600 GB of disk space.
    *   **full_dbs**: The model in this preset is 8 times faster than the
        `casp14` preset with a very minor quality drop (-0.1 average GDT drop on
        CASP14 domains). It runs with all genetic databases and with no
        ensembling.
    *   **casp14**: This preset uses the same settings as were used in CASP14.
        It runs with all genetic databases and with 8 ensemblings.

    Running the command above with the `casp14` preset would look like this:

    ```bash
    python3 docker/run_docker.py --fasta_paths=T1050.fasta --max_template_date=2020-05-14 --preset=casp14
    ```
>>>>>>> 0bab1bf8

### AlphaFold output

The outputs will be **in the current directory** for the default settings. They include the computed MSAs,
unrelaxed structures, relaxed structures, ranked structures, raw model outputs,
prediction metadata, and section timings. The directory will have
the following structure:

```
<<<<<<< HEAD
./
=======
<target_name>/
>>>>>>> 0bab1bf8
    features.pkl
    ranked_{0,1,2,3,4,...}.pdb
    ranking_debug.json
    relaxed_model_{1,2,3,4,5,...}.pdb
    result_model_{1,2,3,4,5,...}.pkl
    timings.json
    unrelaxed_model_{1,2,3,4,5,...}.pdb
    msas/
        bfd_uniclust_hits.a3m
        mgnify_hits.sto
        uniref90_hits.a3m
        uniref90_hits.sto
```

The contents of each output file are as follows:

*   `features.pkl` – A `pickle` file containing the input feature NumPy arrays
    used by the models to produce the structures.
*   `unrelaxed_model_*.pdb` – A PDB format text file containing the predicted
    structure, exactly as outputted by the model.
*   `relaxed_model_*.pdb` – A PDB format text file containing the predicted
    structure, after performing an Amber relaxation procedure on the unrelaxed
    structure prediction (see Jumper et al. 2021, Suppl. Methods 1.8.6 for
    details).
*   `ranked_*.pdb` – A PDB format text file containing the relaxed predicted
    structures, after reordering by model confidence. Here `ranked_0.pdb` should
    contain the prediction with the highest confidence, and `ranked_4.pdb` the
    prediction with the lowest confidence. To rank model confidence, we use
    predicted LDDT (pLDDT) scores (see Jumper et al. 2021, Suppl. Methods 1.9.6
    for details).
*   `ranking_debug.json` – A JSON format text file containing the pLDDT values
    used to perform the model ranking, and a mapping back to the original model
    names.
*   `timings.json` – A JSON format text file containing the times taken to run
    each section of the AlphaFold pipeline.
*   `msas/` - A directory containing the files describing the various genetic
    tool hits that were used to construct the input MSA.
*   `result_model_*.pkl` – A `pickle` file containing a nested dictionary of the
    various NumPy arrays directly produced by the model. In addition to the
    output of the structure module, this includes auxiliary outputs such as:

    *   Distograms (`distogram/logits` contains a NumPy array of shape [N_res,
        N_res, N_bins] and `distogram/bin_edges` contains the definition of the
        bins).
    *   Per-residue pLDDT scores (`plddt` contains a NumPy array of shape
        [N_res] with the range of possible values from `0` to `100`, where `100`
        means most confident). This can serve to identify sequence regions
        predicted with high confidence or as an overall per-target confidence
        score when averaged across residues.
    *   Present only if using pTM models: predicted TM-score (`ptm` field
        contains a scalar). As a predictor of a global superposition metric,
        this score is designed to also assess whether the model is confident in
        the overall domain packing.
    *   Present only if using pTM models: predicted pairwise aligned errors
        (`predicted_aligned_error` contains a NumPy array of shape [N_res,
        N_res] with the range of possible values from `0` to
        `max_predicted_aligned_error`, where `0` means most confident). This can
        serve for a visualisation of domain packing confidence within the
        structure.

This code has been tested to match mean top-1 accuracy on a CASP14 test set with
pLDDT ranking over 5 model predictions (some CASP targets were run with earlier
versions of AlphaFold and some had manual interventions; see our forthcoming
publication for details). Some targets such as T1064 may also have high
individual run variance over random seeds.

## Inferencing many proteins

The provided inference script is optimized for predicting the structure of a
single protein, and it will compile the neural network to be specialized to
exactly the size of the sequence, MSA, and templates. For large proteins, the
compile time is a negligible fraction of the runtime, but it may become more
significant for small proteins or if the multi-sequence alignments are already
precomputed. In the bulk inference case, it may make sense to use our
`make_fixed_size` function to pad the inputs to a uniform size, thereby reducing
the number of compilations required.

We do not provide a bulk inference script, but it should be straightforward to
develop on top of the `RunModel.predict` method with a parallel system for
precomputing multi-sequence alignments. Alternatively, this script can be run
repeatedly with only moderate overhead.

## Note on reproducibility

AlphaFold's output for a small number of proteins has high inter-run variance,
and may be affected by changes in the input data. The CASP14 target T1064 is a
notable example; the large number of SARS-CoV-2-related sequences recently
deposited changes its MSA significantly. This variability is somewhat mitigated
by the model selection process; running 5 models and taking the most confident.

To reproduce the results of our CASP14 system as closely as possible you must
use the same database versions we used in CASP. These may not match the default
versions downloaded by our scripts.

For genetics:

*   UniRef90:
    [v2020_01](https://ftp.uniprot.org/pub/databases/uniprot/previous_releases/release-2020_01/uniref/)
*   MGnify:
    [v2018_12](http://ftp.ebi.ac.uk/pub/databases/metagenomics/peptide_database/2018_12/)
*   Uniclust30: [v2018_08](http://wwwuser.gwdg.de/~compbiol/uniclust/2018_08/)
*   BFD: [only version available](https://bfd.mmseqs.com/)

For templates:

*   PDB: (downloaded 2020-05-14)
*   PDB70: (downloaded 2020-05-13)

An alternative for templates is to use the latest PDB and PDB70, but pass the
flag `--max_template_date=2020-05-14`, which restricts templates only to
structures that were available at the start of CASP14.

## Citing this work

If you use the code or data in this package, please cite:

```bibtex
@Article{AlphaFold2021,
  author  = {Jumper, John and Evans, Richard and Pritzel, Alexander and Green, Tim and Figurnov, Michael and Ronneberger, Olaf and Tunyasuvunakool, Kathryn and Bates, Russ and {\v{Z}}{\'\i}dek, Augustin and Potapenko, Anna and Bridgland, Alex and Meyer, Clemens and Kohl, Simon A A and Ballard, Andrew J and Cowie, Andrew and Romera-Paredes, Bernardino and Nikolov, Stanislav and Jain, Rishub and Adler, Jonas and Back, Trevor and Petersen, Stig and Reiman, David and Clancy, Ellen and Zielinski, Michal and Steinegger, Martin and Pacholska, Michalina and Berghammer, Tamas and Bodenstein, Sebastian and Silver, David and Vinyals, Oriol and Senior, Andrew W and Kavukcuoglu, Koray and Kohli, Pushmeet and Hassabis, Demis},
  journal = {Nature},
  title   = {Highly accurate protein structure prediction with {AlphaFold}},
  year    = {2021},
  doi     = {10.1038/s41586-021-03819-2},
  note    = {(Accelerated article preview)},
}
```

## Community contributions

Colab notebooks provided by the community (please note that these notebooks may
vary from our full AlphaFold system and we did not validate their accuracy):

*   The [ColabFold AlphaFold2 notebook](https://colab.research.google.com/github/sokrypton/ColabFold/blob/main/AlphaFold2.ipynb)
    by Martin Steinegger, Sergey Ovchinnikov and Milot Mirdita, which uses an
    API hosted at the Södinglab based on the MMseqs2 server [(Mirdita et al.
    2019, Bioinformatics)](https://academic.oup.com/bioinformatics/article/35/16/2856/5280135)
    for the multiple sequence alignment creation.

## Acknowledgements

AlphaFold communicates with and/or references the following separate libraries
and packages:

*   [Abseil](https://github.com/abseil/abseil-py)
*   [Biopython](https://biopython.org)
*   [Chex](https://github.com/deepmind/chex)
*   [Colab](https://research.google.com/colaboratory/)
*   [Docker](https://www.docker.com)
*   [HH Suite](https://github.com/soedinglab/hh-suite)
*   [HMMER Suite](http://eddylab.org/software/hmmer)
*   [Haiku](https://github.com/deepmind/dm-haiku)
*   [Immutabledict](https://github.com/corenting/immutabledict)
*   [JAX](https://github.com/google/jax/)
*   [Kalign](https://msa.sbc.su.se/cgi-bin/msa.cgi)
*   [matplotlib](https://matplotlib.org/)
*   [ML Collections](https://github.com/google/ml_collections)
*   [NumPy](https://numpy.org)
*   [OpenMM](https://github.com/openmm/openmm)
*   [OpenStructure](https://openstructure.org)
*   [pymol3d](https://github.com/avirshup/py3dmol)
*   [SciPy](https://scipy.org)
*   [Sonnet](https://github.com/deepmind/sonnet)
*   [TensorFlow](https://github.com/tensorflow/tensorflow)
*   [Tree](https://github.com/deepmind/tree)
*   [tqdm](https://github.com/tqdm/tqdm)

Seoklab version makes use of one extra libary:

<<<<<<< HEAD
* [Joblib](https://github.com/joblib/joblib)

We thank all their contributors and maintainers!

=======
>>>>>>> 0bab1bf8
## License and Disclaimer

This is not an officially supported Google product.

Copyright 2021 DeepMind Technologies Limited.

### AlphaFold Code License

Licensed under the Apache License, Version 2.0 (the "License"); you may not use
this file except in compliance with the License. You may obtain a copy of the
License at https://www.apache.org/licenses/LICENSE-2.0.

Unless required by applicable law or agreed to in writing, software distributed
under the License is distributed on an "AS IS" BASIS, WITHOUT WARRANTIES OR
CONDITIONS OF ANY KIND, either express or implied. See the License for the
specific language governing permissions and limitations under the License.

### Model Parameters License

The AlphaFold parameters are made available for non-commercial use only, under
the terms of the Creative Commons Attribution-NonCommercial 4.0 International
(CC BY-NC 4.0) license. You can find details at:
https://creativecommons.org/licenses/by-nc/4.0/legalcode

### Third-party software

Use of the third-party software, libraries or code referred to in the
[Acknowledgements](#acknowledgements) section above may be governed by separate
terms and conditions or license provisions. Your use of the third-party
software, libraries or code is subject to any such terms and you should check
that you can comply with any applicable restrictions or terms and conditions
before use.

### Mirrored Databases

The following databases have been mirrored by DeepMind, and are available with reference to the following:

*   [BFD](https://bfd.mmseqs.com/) (unmodified), by Steinegger M. and Söding J., available under a [Creative Commons Attribution-ShareAlike 4.0 International License](http://creativecommons.org/licenses/by-sa/4.0/).

*   [BFD](https://bfd.mmseqs.com/) (modified), by Steinegger M. and Söding J., modified by DeepMind, available under a [Creative Commons Attribution-ShareAlike 4.0 International License](http://creativecommons.org/licenses/by-sa/4.0/). See the Methods section of the [AlphaFold proteome paper]
(https://www.nature.com/articles/s41586-021-03828-1) for details.

*   [Uniclust30: v2018_08](http://wwwuser.gwdg.de/~compbiol/uniclust/2018_08/) (unmodified), by Mirdita M. et al., available under a [Creative Commons Attribution-ShareAlike 4.0 International License](http://creativecommons.org/licenses/by-sa/4.0/).

*   [MGnify: v2018_12](http://ftp.ebi.ac.uk/pub/databases/metagenomics/peptide_database/current_release/README.txt) (unmodified), by Mitchell AL et al., available free of all copyright restrictions and made fully and freely available for both non-commercial and commercial use under [CC0 1.0 Universal (CC0 1.0) Public Domain Dedication](https://creativecommons.org/publicdomain/zero/1.0/).<|MERGE_RESOLUTION|>--- conflicted
+++ resolved
@@ -43,7 +43,7 @@
 
 ### Genetic databases
 
-This step requires `aria2c` to be installed on your machine.
+This step requires `rsync` and `aria2c` to be installed on your machine.
 
 AlphaFold needs multiple genetic (sequence) databases to run:
 
@@ -55,30 +55,17 @@
 *   [PDB](https://www.rcsb.org/) (structures in the mmCIF format).
 
 We provide a script `scripts/download_all_data.sh` that can be used to download
-<<<<<<< HEAD
-and set up all of these databases. This should take 8–12 hours. **The data should be downloaded into `$ALPHAFOLD_HOME/data`.** If you have chosen the other directory for the data to live, then it must be explicitly passed to the downloader script as a command line argument. The script will then automatically create a symlink pointing to the target directory at `$ALPHAFOLD_HOME/data`.
+and set up all of these databases. This should take 8–12 hours.
+
+```bash
+scripts/download_all_data.sh [<DOWNLOAD_DIR>]
+```
+
+will download the full databases (including the `small_bfd` dataset).
+
+**The data should be downloaded into `$ALPHAFOLD_HOME/data`.** If you have chosen the other directory for the data to live, then it must be explicitly passed to the downloader script as a command line argument. The script will then automatically create a symlink pointing to the target directory at `$ALPHAFOLD_HOME/data`.
 
 If such behavior is not desired or another database is being used, then the data directory could be explicitly passed as arguments, when invoking the `alphafold` script. (Please refer to the [next section](#running-alphafold) for more details.)
-=======
-and set up all of these databases:
-
-*   Default:
->>>>>>> 0bab1bf8
-
-    ```bash
-    scripts/download_all_data.sh <DOWNLOAD_DIR>
-    ```
-
-    will download the full databases.
-
-*   With `reduced_dbs`:
-
-    ```bash
-    scripts/download_all_data.sh <DOWNLOAD_DIR> reduced_dbs
-    ```
-
-    will download a reduced version of the databases to be used with the
-    `reduced_dbs` preset.
 
 We don't provide exactly the versions used in CASP14 -- see the [note on
 reproducibility](#note-on-reproducibility). Some of the databases are mirrored
@@ -92,14 +79,13 @@
 This script will also download the model parameter files. Once the script has
 finished, you should have the following directory structure:
 
-<<<<<<< HEAD
 ```txt
 $ALPHAFOLD_HOME/
-    data/                             # Total: ~ 2.2 TB (download: 428 GB)
-        bfd/                                   # ~ 1.8 TB (download: 271.6 GB)
+    data/                             # Total: ~ 2.2 TB (download: 438 GB)
+        bfd/                                   # ~ 1.7 TB (download: 271.6 GB)
             # 6 files.
         mgnify/                                # ~ 64 GB (download: 32.9 GB)
-            mgy_clusters.fa
+            mgy_clusters_2018_08.fa
         params/                                # ~ 3.5 GB (download: 3.5 GB)
             # 5 CASP14 models,
             # 5 pTM models,
@@ -111,41 +97,14 @@
             mmcif_files/
                 # About 180,000 .cif files.
             obsolete.dat
-        uniclust30/                            # ~ 87 GB (download: 24.9 GB)
+        small_bfd/                             # ~ 17 GB (download: 9.6 GB)
+            bfd-first_non_consensus_sequences.fasta
+        uniclust30/                            # ~ 86 GB (download: 24.9 GB)
             uniclust30_2018_08/
                 # 13 files.
-        uniref90/                              # ~ 59 GB (download: 29.7 GB)
+        uniref90/                              # ~ 58 GB (download: 29.7 GB)
             uniref90.fasta
-=======
 ```
-$DOWNLOAD_DIR/                             # Total: ~ 2.2 TB (download: 438 GB)
-    bfd/                                   # ~ 1.7 TB (download: 271.6 GB)
-        # 6 files.
-    mgnify/                                # ~ 64 GB (download: 32.9 GB)
-        mgy_clusters_2018_08.fa
-    params/                                # ~ 3.5 GB (download: 3.5 GB)
-        # 5 CASP14 models,
-        # 5 pTM models,
-        # LICENSE,
-        # = 11 files.
-    pdb70/                                 # ~ 56 GB (download: 19.5 GB)
-        # 9 files.
-    pdb_mmcif/                             # ~ 206 GB (download: 46 GB)
-        mmcif_files/
-            # About 180,000 .cif files.
-        obsolete.dat
-    small_fbd/                             # ~ 17 GB (download: 9.6 GB)
-        bfd-first_non_consensus_sequences.fasta
-    uniclust30/                            # ~ 86 GB (download: 24.9 GB)
-        uniclust30_2018_08/
-            # 13 files.
-    uniref90/                              # ~ 58 GB (download: 29.7 GB)
-        uniref90.fasta
->>>>>>> 0bab1bf8
-```
-
-`bfd/` is only downloaded if you download the full databasees, and `small_bfd/`
-is only downloaded if you download the reduced databases.
 
 ### Model parameters
 
@@ -168,15 +127,15 @@
 
 ## Running AlphaFold
 
-<<<<<<< HEAD
 Invoke the runner script `alphafold` with the fasta paths as arguments. Full configurations is as followings.
 
 ```txt
 usage: alphafold [-h] [--helpfull] [--output_dir OUTPUT_DIR]
                  [--model_cnt MODEL_CNT] [--nproc NPROC]
                  [--max_template_date MAX_TEMPLATE_DATE]
-                 [--ensemble ENSEMBLE] [--model_type MODEL_TYPE]
-                 [--benchmark] [--data_dir DATA_DIR]
+                 [--ensemble ENSEMBLE] [--small_bfd]
+                 [--model_type MODEL_TYPE] [--benchmark]
+                 [--data_dir DATA_DIR]
                  [--jackhmmer_binary_path JACKHMMER_BINARY_PATH]
                  [--hhblits_binary_path HHBLITS_BINARY_PATH]
                  [--hhsearch_binary_path HHSEARCH_BINARY_PATH]
@@ -184,6 +143,7 @@
                  [--uniref90_database_path UNIREF90_DATABASE_PATH]
                  [--mgnify_database_path MGNIFY_DATABASE_PATH]
                  [--bfd_database_path BFD_DATABASE_PATH]
+                 [--small_bfd_database_path SMALL_BFD_DATABASE_PATH]
                  [--uniclust30_database_path UNICLUST30_DATABASE_PATH]
                  [--pdb70_database_path PDB70_DATABASE_PATH]
                  [--template_mmcif_dir TEMPLATE_MMCIF_DIR]
@@ -215,6 +175,8 @@
   --ensemble ENSEMBLE   Choose ensemble count: note that AlphaFold recommends
                         1 ("full_dbs"), and the casp model have used 8 model
                         ensemblings ("casp14").
+  --small_bfd, --nosmall_bfd
+                        Whether to use smaller genetic database config.
   --model_type MODEL_TYPE
                         <normal|ptm>: Choose model type to use - the casp14
                         equivalent model (normal), or fined-tunded pTM models
@@ -239,6 +201,8 @@
                         Path to the MGnify database for use by JackHMMER.
   --bfd_database_path BFD_DATABASE_PATH
                         Path to the BFD database for use by HHblits.
+  --small_bfd_database_path SMALL_BFD_DATABASE_PATH
+                        Path to the BFD database for use by HHblits.
   --uniclust30_database_path UNICLUST30_DATABASE_PATH
                         Path to the Uniclust30 database for use by HHblits.
   --pdb70_database_path PDB70_DATABASE_PATH
@@ -259,72 +223,6 @@
                         Whether to re-build the features, even if the result
                         exists in the target directories.
 ```
-=======
-**The simplest way to run AlphaFold is using the provided Docker script.** This
-was tested on Google Cloud with a machine using the `nvidia-gpu-cloud-image`
-with 12 vCPUs, 85 GB of RAM, a 100 GB boot disk, the databases on an additional
-3 TB disk, and an A100 GPU.
-
-1.  Clone this repository and `cd` into it.
-
-    ```bash
-    git clone https://github.com/deepmind/alphafold.git
-    ```
-
-1.  Modify `DOWNLOAD_DIR` in `docker/run_docker.py` to be the path to the
-    directory containing the downloaded databases.
-1.  Build the Docker image:
-
-    ```bash
-    docker build -f docker/Dockerfile -t alphafold .
-    ```
-
-1.  Install the `run_docker.py` dependencies. Note: You may optionally wish to
-    create a
-    [Python Virtual Environment](https://docs.python.org/3/tutorial/venv.html)
-    to prevent conflicts with your system's Python environment.
-
-    ```bash
-    pip3 install -r docker/requirements.txt
-    ```
-
-1.  Run `run_docker.py` pointing to a FASTA file containing the protein sequence
-    for which you wish to predict the structure. If you are predicting the
-    structure of a protein that is already in PDB and you wish to avoid using it
-    as a template, then `max_template_date` must be set to be before the release
-    date of the structure. For example, for the T1050 CASP14 target:
-
-    ```bash
-    python3 docker/run_docker.py --fasta_paths=T1050.fasta --max_template_date=2020-05-14
-    ```
-
-    By default, Alphafold will attempt to use all visible GPU devices. To use a
-    subset, specify a comma-separated list of GPU UUID(s) or index(es) using the
-    `--gpu_devices` flag. See
-    [GPU enumeration](https://docs.nvidia.com/datacenter/cloud-native/container-toolkit/user-guide.html#gpu-enumeration)
-    for more details.
-
-1.  You can control AlphaFold speed / quality tradeoff by adding
-    `--preset=reduced_dbs`, `--preset=full_dbs` or `--preset=casp14` to the run
-    command. We provide the following presets:
-
-    *   **reduced_dbs**: This preset is optimized for speed and lower hardware
-        requirements. It runs with a reduced version of the BFD database and
-        with no ensembling. It requires 8 CPU cores (vCPUs), 8 GB of RAM, and
-        600 GB of disk space.
-    *   **full_dbs**: The model in this preset is 8 times faster than the
-        `casp14` preset with a very minor quality drop (-0.1 average GDT drop on
-        CASP14 domains). It runs with all genetic databases and with no
-        ensembling.
-    *   **casp14**: This preset uses the same settings as were used in CASP14.
-        It runs with all genetic databases and with 8 ensemblings.
-
-    Running the command above with the `casp14` preset would look like this:
-
-    ```bash
-    python3 docker/run_docker.py --fasta_paths=T1050.fasta --max_template_date=2020-05-14 --preset=casp14
-    ```
->>>>>>> 0bab1bf8
 
 ### AlphaFold output
 
@@ -333,12 +231,8 @@
 prediction metadata, and section timings. The directory will have
 the following structure:
 
-```
-<<<<<<< HEAD
-./
-=======
+```txt
 <target_name>/
->>>>>>> 0bab1bf8
     features.pkl
     ranked_{0,1,2,3,4,...}.pdb
     ranking_debug.json
@@ -347,7 +241,7 @@
     timings.json
     unrelaxed_model_{1,2,3,4,5,...}.pdb
     msas/
-        bfd_uniclust_hits.a3m
+        [bfd_uniclust_hits | small_bfd_hits].a3m (depending on configuration)
         mgnify_hits.sto
         uniref90_hits.a3m
         uniref90_hits.sto
@@ -507,13 +401,10 @@
 
 Seoklab version makes use of one extra libary:
 
-<<<<<<< HEAD
 * [Joblib](https://github.com/joblib/joblib)
 
 We thank all their contributors and maintainers!
 
-=======
->>>>>>> 0bab1bf8
 ## License and Disclaimer
 
 This is not an officially supported Google product.
