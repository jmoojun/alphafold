#!/bin/bash
#
# Copyright 2021 DeepMind Technologies Limited
#
# Licensed under the Apache License, Version 2.0 (the "License");
# you may not use this file except in compliance with the License.
# You may obtain a copy of the License at
#
#      http://www.apache.org/licenses/LICENSE-2.0
#
# Unless required by applicable law or agreed to in writing, software
# distributed under the License is distributed on an "AS IS" BASIS,
# WITHOUT WARRANTIES OR CONDITIONS OF ANY KIND, either express or implied.
# See the License for the specific language governing permissions and
# limitations under the License.
#
# Downloads and unzips all required data for AlphaFold.
#
# Usage: bash download_all_data.sh /path/to/download/directory
set -euo pipefail

SCRIPT_DIR="$(dirname "$(realpath "$0")")"
ALPHAFOLD_HOME="$(realpath "${ALPHAFOLD_HOME-$(dirname "$SCRIPT_DIR")}")"

if [[ $# -eq 0 ]]; then
<<<<<<< HEAD
    echo "Setting download dir to $ALPHAFOLD_HOME/data"
    DOWNLOAD_DIR="$ALPHAFOLD_HOME/data"
else
    echo "Symlinking $ALPHAFOLD_HOME/data to download dir"
    DOWNLOAD_DIR="$1"
    ln -s "$(realpath "$DOWNLOAD_DIR")" "$ALPHAFOLD_HOME/data"
=======
  echo "Error: download directory must be provided as an input argument."
  exit 1
>>>>>>> 0be2b30b
fi

if ! command -v aria2c &> /dev/null ; then
  echo "Error: aria2c could not be found. Please install aria2c (sudo apt install aria2)."
  exit 1
fi

<<<<<<< HEAD
echo "Downloading AlphaFold parameters..."
bash "${SCRIPT_DIR}/download_alphafold_params.sh" "${DOWNLOAD_DIR}"

echo "Downloading BFD..."
bash "${SCRIPT_DIR}/download_bfd.sh" "${DOWNLOAD_DIR}"

echo "Downloading Small BFD..."
bash "${SCRIPT_DIR}/download_small_bfd.sh" "${DOWNLOAD_DIR}"
=======
DOWNLOAD_DIR="$1"
DOWNLOAD_MODE="${2:-full_dbs}"  # Default mode to full_dbs.
if [[ "${DOWNLOAD_MODE}" != full_dbs && "${DOWNLOAD_MODE}" != reduced_dbs ]]
then
  echo "DOWNLOAD_MODE ${DOWNLOAD_MODE} not recognized."
  exit 1
fi

SCRIPT_DIR="$(dirname "$(realpath "$0")")"

echo "Downloading AlphaFold parameters..."
bash "${SCRIPT_DIR}/download_alphafold_params.sh" "${DOWNLOAD_DIR}"

if [[ "${DOWNLOAD_MODE}" = reduced_dbs ]] ; then
  echo "Downloading Small BFD..."
  bash "${SCRIPT_DIR}/download_small_bfd.sh" "${DOWNLOAD_DIR}"
else
  echo "Downloading BFD..."
  bash "${SCRIPT_DIR}/download_bfd.sh" "${DOWNLOAD_DIR}"
fi
>>>>>>> 0be2b30b

echo "Downloading MGnify..."
bash "${SCRIPT_DIR}/download_mgnify.sh" "${DOWNLOAD_DIR}"

echo "Downloading PDB70..."
bash "${SCRIPT_DIR}/download_pdb70.sh" "${DOWNLOAD_DIR}"

echo "Downloading PDB mmCIF files..."
bash "${SCRIPT_DIR}/download_pdb_mmcif.sh" "${DOWNLOAD_DIR}"

echo "Downloading Uniclust30..."
bash "${SCRIPT_DIR}/download_uniclust30.sh" "${DOWNLOAD_DIR}"

echo "Downloading Uniref90..."
bash "${SCRIPT_DIR}/download_uniref90.sh" "${DOWNLOAD_DIR}"

echo "Downloading UniProt..."
bash "${SCRIPT_DIR}/download_uniprot.sh" "${DOWNLOAD_DIR}"

echo "Downloading PDB SeqRes..."
bash "${SCRIPT_DIR}/download_pdb_seqres.sh" "${DOWNLOAD_DIR}"

echo "All data downloaded."<|MERGE_RESOLUTION|>--- conflicted
+++ resolved
@@ -23,17 +23,12 @@
 ALPHAFOLD_HOME="$(realpath "${ALPHAFOLD_HOME-$(dirname "$SCRIPT_DIR")}")"
 
 if [[ $# -eq 0 ]]; then
-<<<<<<< HEAD
     echo "Setting download dir to $ALPHAFOLD_HOME/data"
     DOWNLOAD_DIR="$ALPHAFOLD_HOME/data"
 else
     echo "Symlinking $ALPHAFOLD_HOME/data to download dir"
     DOWNLOAD_DIR="$1"
     ln -s "$(realpath "$DOWNLOAD_DIR")" "$ALPHAFOLD_HOME/data"
-=======
-  echo "Error: download directory must be provided as an input argument."
-  exit 1
->>>>>>> 0be2b30b
 fi
 
 if ! command -v aria2c &> /dev/null ; then
@@ -41,7 +36,6 @@
   exit 1
 fi
 
-<<<<<<< HEAD
 echo "Downloading AlphaFold parameters..."
 bash "${SCRIPT_DIR}/download_alphafold_params.sh" "${DOWNLOAD_DIR}"
 
@@ -50,28 +44,6 @@
 
 echo "Downloading Small BFD..."
 bash "${SCRIPT_DIR}/download_small_bfd.sh" "${DOWNLOAD_DIR}"
-=======
-DOWNLOAD_DIR="$1"
-DOWNLOAD_MODE="${2:-full_dbs}"  # Default mode to full_dbs.
-if [[ "${DOWNLOAD_MODE}" != full_dbs && "${DOWNLOAD_MODE}" != reduced_dbs ]]
-then
-  echo "DOWNLOAD_MODE ${DOWNLOAD_MODE} not recognized."
-  exit 1
-fi
-
-SCRIPT_DIR="$(dirname "$(realpath "$0")")"
-
-echo "Downloading AlphaFold parameters..."
-bash "${SCRIPT_DIR}/download_alphafold_params.sh" "${DOWNLOAD_DIR}"
-
-if [[ "${DOWNLOAD_MODE}" = reduced_dbs ]] ; then
-  echo "Downloading Small BFD..."
-  bash "${SCRIPT_DIR}/download_small_bfd.sh" "${DOWNLOAD_DIR}"
-else
-  echo "Downloading BFD..."
-  bash "${SCRIPT_DIR}/download_bfd.sh" "${DOWNLOAD_DIR}"
-fi
->>>>>>> 0be2b30b
 
 echo "Downloading MGnify..."
 bash "${SCRIPT_DIR}/download_mgnify.sh" "${DOWNLOAD_DIR}"
