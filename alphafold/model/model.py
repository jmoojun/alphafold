# Copyright 2021 DeepMind Technologies Limited
#
# Licensed under the Apache License, Version 2.0 (the "License");
# you may not use this file except in compliance with the License.
# You may obtain a copy of the License at
#
#      http://www.apache.org/licenses/LICENSE-2.0
#
# Unless required by applicable law or agreed to in writing, software
# distributed under the License is distributed on an "AS IS" BASIS,
# WITHOUT WARRANTIES OR CONDITIONS OF ANY KIND, either express or implied.
# See the License for the specific language governing permissions and
# limitations under the License.

"""Code for constructing the model."""
from typing import Any, Mapping, Optional, Union

from absl import logging
from alphafold.common import confidence
from alphafold.model import features
from alphafold.model import modules
from alphafold.model import modules_multimer
import haiku as hk
import jax
from jax.lib import xla_client as xc
import ml_collections
import numpy as np
import tensorflow.compat.v1 as tf
import tree


def get_confidence_metrics(
    prediction_result: Mapping[str, Any],
    multimer_mode: bool) -> Mapping[str, Any]:
  """Post processes prediction_result to get confidence metrics."""
  confidence_metrics = {}
  confidence_metrics['plddt'] = confidence.compute_plddt(
      prediction_result['predicted_lddt']['logits'])
  if 'predicted_aligned_error' in prediction_result:
    confidence_metrics.update(confidence.compute_predicted_aligned_error(
        logits=prediction_result['predicted_aligned_error']['logits'],
        breaks=prediction_result['predicted_aligned_error']['breaks']))
    confidence_metrics['ptm'] = confidence.predicted_tm_score(
        logits=prediction_result['predicted_aligned_error']['logits'],
        breaks=prediction_result['predicted_aligned_error']['breaks'],
        asym_id=None)
    if multimer_mode:
      # Compute the ipTM only for the multimer model.
      confidence_metrics['iptm'] = confidence.predicted_tm_score(
          logits=prediction_result['predicted_aligned_error']['logits'],
          breaks=prediction_result['predicted_aligned_error']['breaks'],
          asym_id=prediction_result['predicted_aligned_error']['asym_id'],
          interface=True)
      confidence_metrics['ranking_confidence'] = (
          0.8 * confidence_metrics['iptm'] + 0.2 * confidence_metrics['ptm'])

  if not multimer_mode:
    # Monomer models use mean pLDDT for model ranking.
    confidence_metrics['ranking_confidence'] = np.mean(
        confidence_metrics['plddt'])

  return confidence_metrics


class RunModel:
  """Container for JAX model."""

  def __init__(self,
               config: ml_collections.ConfigDict,
<<<<<<< HEAD
               params: Optional[Mapping[str, Mapping[str, np.ndarray]]] = None,
               device: xc.Device = None,
               jit_compile: bool = False):
=======
               params: Optional[Mapping[str, Mapping[str, jax.Array]]] = None):
>>>>>>> 651fe8cd
    self.config = config
    self.params = params
    self.device = device
    self.jit_compile = jit_compile
    self.multimer_mode = config.model.global_config.multimer_mode

    if self.multimer_mode:
      def _forward_fn(batch):
        model = modules_multimer.AlphaFold(self.config.model)
        return model(
            batch,
            is_training=False)
    else:
      def _forward_fn(batch):
        model = modules.AlphaFold(self.config.model)
        return model(
            batch,
            is_training=False,
            compute_loss=False,
            ensemble_representations=True)

    if jit_compile:
      def _compile(fn):
        return jax.jit(fn, device=device)
    else:
      def _compile(fn):
        return fn

    self.apply = _compile(hk.transform(_forward_fn).apply)
    self.init = _compile(hk.transform(_forward_fn).init)

  def init_params(self, feat: features.FeatureDict, random_seed: int = 0):
    """Initializes the model parameters.

    If none were provided when this class was instantiated then the parameters
    are randomly initialized.

    Args:
      feat: A dictionary of NumPy feature arrays as output by
        RunModel.process_features.
      random_seed: A random seed to use to initialize the parameters if none
        were set when this class was initialized.
    """
    if not self.params:
      # Init params randomly.
      rng = jax.random.PRNGKey(random_seed)
      self.params = hk.data_structures.to_mutable_dict(
          self.init(rng, feat))
      logging.warning('Initialized parameters randomly')

  def process_features(
      self,
      raw_features: Union[tf.train.Example, features.FeatureDict],
      random_seed: int) -> features.FeatureDict:
    """Processes features to prepare for feeding them into the model.

    Args:
      raw_features: The output of the data pipeline either as a dict of NumPy
        arrays or as a tf.train.Example.
      random_seed: The random seed to use when processing the features.

    Returns:
      A dict of NumPy feature arrays suitable for feeding into the model.
    """

    if self.multimer_mode:
      if self.jit_compile:
        return raw_features
      else:
        return {k: jax.numpy.array(v) for k, v in raw_features.items()}

    # Single-chain mode.
    if isinstance(raw_features, dict):
      return features.np_example_to_features(
          np_example=raw_features,
          config=self.config,
          random_seed=random_seed)
    else:
      return features.tf_example_to_features(
          tf_example=raw_features,
          config=self.config,
          random_seed=random_seed)

  def eval_shape(self, feat: features.FeatureDict) -> jax.ShapeDtypeStruct:
    self.init_params(feat)
    logging.info('Running eval_shape with shape(feat) = %s',
                 tree.map_structure(lambda x: x.shape, feat))
    shape = jax.eval_shape(self.apply, self.params, jax.random.PRNGKey(0), feat)
    logging.info('Output shape was %s', shape)
    return shape

  def predict(self,
              feat: features.FeatureDict,
              random_seed: int,
              ) -> Mapping[str, Any]:
    """Makes a prediction by inferencing the model on the provided features.

    Args:
      feat: A dictionary of NumPy feature arrays as output by
        RunModel.process_features.
      random_seed: The random seed to use when running the model. In the
        multimer model this controls the MSA sampling.

    Returns:
      A dictionary of model outputs.
    """
    self.init_params(feat)
    logging.info('Running predict with shape(feat) = %s',
                 tree.map_structure(lambda x: x.shape, feat))
    result = self.apply(
      jax.device_put(self.params, self.device),
      jax.random.PRNGKey(random_seed),
      feat)

    # This block is to ensure benchmark timings are accurate. Some blocking is
    # already happening when computing get_confidence_metrics, and this ensures
    # all outputs are blocked on.
    jax.tree_map(lambda x: x.block_until_ready(), result)
    result.update(
        get_confidence_metrics(result, multimer_mode=self.multimer_mode))
    logging.info('Output shape was %s',
                 tree.map_structure(lambda x: x.shape, result))
    return result<|MERGE_RESOLUTION|>--- conflicted
+++ resolved
@@ -67,13 +67,9 @@
 
   def __init__(self,
                config: ml_collections.ConfigDict,
-<<<<<<< HEAD
-               params: Optional[Mapping[str, Mapping[str, np.ndarray]]] = None,
+               params: Optional[Mapping[str, Mapping[str, jax.Array]]] = None,
                device: xc.Device = None,
                jit_compile: bool = False):
-=======
-               params: Optional[Mapping[str, Mapping[str, jax.Array]]] = None):
->>>>>>> 651fe8cd
     self.config = config
     self.params = params
     self.device = device
