--- conflicted
+++ resolved
@@ -26,16 +26,11 @@
 def model_config(model_id: int, model_type: str) -> ml_collections.ConfigDict:
   """Get the ConfigDict of a CASP14 model."""
 
-<<<<<<< HEAD
+  if 'multimer' in model_type:
+    return CONFIG_MULTIMER
+
   if model_type not in CONFIG_DIFFS:
     raise ValueError(f'Invalid model type {model_type}.')
-=======
-  if 'multimer' in name:
-    return CONFIG_MULTIMER
-
-  if name not in CONFIG_DIFFS:
-    raise ValueError(f'Invalid model name {name}.')
->>>>>>> 0be2b30b
   cfg = copy.deepcopy(CONFIG)
   cfg_diff = CONFIG_DIFFS[model_type]
   cfg.update_from_flattened_dict(cfg_diff[model_id % len(cfg_diff)])
