# Copyright 2021 DeepMind Technologies Limited
#
# Licensed under the Apache License, Version 2.0 (the "License");
# you may not use this file except in compliance with the License.
# You may obtain a copy of the License at
#
#      http://www.apache.org/licenses/LICENSE-2.0
#
# Unless required by applicable law or agreed to in writing, software
# distributed under the License is distributed on an "AS IS" BASIS,
# WITHOUT WARRANTIES OR CONDITIONS OF ANY KIND, either express or implied.
# See the License for the specific language governing permissions and
# limitations under the License.
"""Model config."""

import copy
from alphafold.model.tf import shape_placeholders
import ml_collections
from typing import Dict, Tuple

NUM_RES = shape_placeholders.NUM_RES
NUM_MSA_SEQ = shape_placeholders.NUM_MSA_SEQ
NUM_EXTRA_SEQ = shape_placeholders.NUM_EXTRA_SEQ
NUM_TEMPLATES = shape_placeholders.NUM_TEMPLATES


def model_config(model_id: int, model_type: str) -> ml_collections.ConfigDict:
  """Get the ConfigDict of a CASP14 model."""

<<<<<<< HEAD
  if 'multimer' in model_type:
    return CONFIG_MULTIMER

  if model_type not in CONFIG_DIFFS:
    raise ValueError(f'Invalid model type {model_type}.')
  cfg = copy.deepcopy(CONFIG)
  cfg_diff = CONFIG_DIFFS[model_type]
  cfg.update_from_flattened_dict(cfg_diff[model_id % len(cfg_diff)])
=======
  if name not in CONFIG_DIFFS:
    raise ValueError(f'Invalid model name {name}.')
  if 'multimer' in name:
    cfg = copy.deepcopy(CONFIG_MULTIMER)
  else:
    cfg = copy.deepcopy(CONFIG)
  cfg.update_from_flattened_dict(CONFIG_DIFFS[name])
>>>>>>> 569eb4fe
  return cfg


MODEL_PRESETS: Dict[str, Tuple[str]] = {
    'normal': (
        'model_1',
        'model_2',
        'model_3',
        'model_4',
        'model_5',
    ),
    'ptm': (
        'model_1_ptm',
        'model_2_ptm',
        'model_3_ptm',
        'model_4_ptm',
        'model_5_ptm',
    ),
    'multimer': (
<<<<<<< HEAD
        'model_1_multimer',
        'model_2_multimer',
        'model_3_multimer',
        'model_4_multimer',
        'model_5_multimer',
=======
        'model_1_multimer_v3',
        'model_2_multimer_v3',
        'model_3_multimer_v3',
        'model_4_multimer_v3',
        'model_5_multimer_v3',
>>>>>>> 569eb4fe
    ),
}


CONFIG_DIFFS = {
<<<<<<< HEAD
  "normal": [
      {
          # Jumper et al. (2021) Suppl. Table 5, Model 1.1.1
          'data.common.max_extra_msa': 5120,
          'data.common.reduce_msa_clusters_by_max_templates': True,
          'data.common.use_templates': True,
          'model.embeddings_and_evoformer.template.embed_torsion_angles': True,
          'model.embeddings_and_evoformer.template.enabled': True
      },
      {
          # Jumper et al. (2021) Suppl. Table 5, Model 1.1.2
          'data.common.reduce_msa_clusters_by_max_templates': True,
          'data.common.use_templates': True,
          'model.embeddings_and_evoformer.template.embed_torsion_angles': True,
          'model.embeddings_and_evoformer.template.enabled': True
      },
      {
          # Jumper et al. (2021) Suppl. Table 5, Model 1.2.1
          'data.common.max_extra_msa': 5120,
      },
      {
          # Jumper et al. (2021) Suppl. Table 5, Model 1.2.2
          'data.common.max_extra_msa': 5120,
      },
      {
          # Jumper et al. (2021) Suppl. Table 5, Model 1.2.3
      },
  ],
  "ptm": [
      # The following models are fine-tuned from the corresponding models above
      # with an additional predicted_aligned_error head that can produce
      # predicted TM-score (pTM) and predicted aligned errors.
      {
          'data.common.max_extra_msa': 5120,
          'data.common.reduce_msa_clusters_by_max_templates': True,
          'data.common.use_templates': True,
          'model.embeddings_and_evoformer.template.embed_torsion_angles': True,
          'model.embeddings_and_evoformer.template.enabled': True,
          'model.heads.predicted_aligned_error.weight': 0.1
      },
      {
          'data.common.reduce_msa_clusters_by_max_templates': True,
          'data.common.use_templates': True,
          'model.embeddings_and_evoformer.template.embed_torsion_angles': True,
          'model.embeddings_and_evoformer.template.enabled': True,
          'model.heads.predicted_aligned_error.weight': 0.1
      },
      {
          'data.common.max_extra_msa': 5120,
          'model.heads.predicted_aligned_error.weight': 0.1
      },
      {
          'data.common.max_extra_msa': 5120,
          'model.heads.predicted_aligned_error.weight': 0.1
      },
      {
          'model.heads.predicted_aligned_error.weight': 0.1
      }
  ]
=======
    'model_1': {
        # Jumper et al. (2021) Suppl. Table 5, Model 1.1.1
        'data.common.max_extra_msa': 5120,
        'data.common.reduce_msa_clusters_by_max_templates': True,
        'data.common.use_templates': True,
        'model.embeddings_and_evoformer.template.embed_torsion_angles': True,
        'model.embeddings_and_evoformer.template.enabled': True
    },
    'model_2': {
        # Jumper et al. (2021) Suppl. Table 5, Model 1.1.2
        'data.common.reduce_msa_clusters_by_max_templates': True,
        'data.common.use_templates': True,
        'model.embeddings_and_evoformer.template.embed_torsion_angles': True,
        'model.embeddings_and_evoformer.template.enabled': True
    },
    'model_3': {
        # Jumper et al. (2021) Suppl. Table 5, Model 1.2.1
        'data.common.max_extra_msa': 5120,
    },
    'model_4': {
        # Jumper et al. (2021) Suppl. Table 5, Model 1.2.2
        'data.common.max_extra_msa': 5120,
    },
    'model_5': {
        # Jumper et al. (2021) Suppl. Table 5, Model 1.2.3
    },

    # The following models are fine-tuned from the corresponding models above
    # with an additional predicted_aligned_error head that can produce
    # predicted TM-score (pTM) and predicted aligned errors.
    'model_1_ptm': {
        'data.common.max_extra_msa': 5120,
        'data.common.reduce_msa_clusters_by_max_templates': True,
        'data.common.use_templates': True,
        'model.embeddings_and_evoformer.template.embed_torsion_angles': True,
        'model.embeddings_and_evoformer.template.enabled': True,
        'model.heads.predicted_aligned_error.weight': 0.1
    },
    'model_2_ptm': {
        'data.common.reduce_msa_clusters_by_max_templates': True,
        'data.common.use_templates': True,
        'model.embeddings_and_evoformer.template.embed_torsion_angles': True,
        'model.embeddings_and_evoformer.template.enabled': True,
        'model.heads.predicted_aligned_error.weight': 0.1
    },
    'model_3_ptm': {
        'data.common.max_extra_msa': 5120,
        'model.heads.predicted_aligned_error.weight': 0.1
    },
    'model_4_ptm': {
        'data.common.max_extra_msa': 5120,
        'model.heads.predicted_aligned_error.weight': 0.1
    },
    'model_5_ptm': {
        'model.heads.predicted_aligned_error.weight': 0.1
    },
    'model_1_multimer_v3': {},
    'model_2_multimer_v3': {},
    'model_3_multimer_v3': {},
    'model_4_multimer_v3': {
        'model.embeddings_and_evoformer.num_extra_msa': 1152
    },
    'model_5_multimer_v3': {
        'model.embeddings_and_evoformer.num_extra_msa': 1152
    },
}
# Key differences between multimer v1/v2 and v3, mostly due to numerical
# optimisations in the TriangleMultiplication module.
common_updates = {
    'model.embeddings_and_evoformer.num_msa': 252,
    'model.embeddings_and_evoformer.num_extra_msa': 1152,
    'model.embeddings_and_evoformer.evoformer.triangle_multiplication_incoming.fuse_projection_weights': False,
    'model.embeddings_and_evoformer.evoformer.triangle_multiplication_outgoing.fuse_projection_weights': False,
    'model.embeddings_and_evoformer.template.template_pair_stack.triangle_multiplication_incoming.fuse_projection_weights': False,
    'model.embeddings_and_evoformer.template.template_pair_stack.triangle_multiplication_outgoing.fuse_projection_weights': False,
>>>>>>> 569eb4fe
}
CONFIG_DIFFS.update(
    {f'model_{i}_multimer': common_updates for i in range(1, 6)})
CONFIG_DIFFS.update(
    {f'model_{i}_multimer_v2': common_updates for i in range(1, 6)})


CONFIG = ml_collections.ConfigDict({
    'data': {
        'common': {
            'masked_msa': {
                'profile_prob': 0.1,
                'same_prob': 0.1,
                'uniform_prob': 0.1
            },
            'max_extra_msa': 1024,
            'msa_cluster_features': True,
            'reduce_msa_clusters_by_max_templates': False,
            'resample_msa_in_recycling': True,
            'template_features': [
                'template_all_atom_positions', 'template_sum_probs',
                'template_aatype', 'template_all_atom_masks',
                'template_domain_names'
            ],
            'unsupervised_features': [
                'aatype', 'residue_index', 'sequence', 'msa', 'domain_name',
                'num_alignments', 'seq_length', 'between_segment_residues',
                'deletion_matrix'
            ],
            'use_templates': False,
        },
        'eval': {
            'feat': {
                'aatype': [NUM_RES],
                'all_atom_mask': [NUM_RES, None],
                'all_atom_positions': [NUM_RES, None, None],
                'alt_chi_angles': [NUM_RES, None],
                'atom14_alt_gt_exists': [NUM_RES, None],
                'atom14_alt_gt_positions': [NUM_RES, None, None],
                'atom14_atom_exists': [NUM_RES, None],
                'atom14_atom_is_ambiguous': [NUM_RES, None],
                'atom14_gt_exists': [NUM_RES, None],
                'atom14_gt_positions': [NUM_RES, None, None],
                'atom37_atom_exists': [NUM_RES, None],
                'backbone_affine_mask': [NUM_RES],
                'backbone_affine_tensor': [NUM_RES, None],
                'bert_mask': [NUM_MSA_SEQ, NUM_RES],
                'chi_angles': [NUM_RES, None],
                'chi_mask': [NUM_RES, None],
                'extra_deletion_value': [NUM_EXTRA_SEQ, NUM_RES],
                'extra_has_deletion': [NUM_EXTRA_SEQ, NUM_RES],
                'extra_msa': [NUM_EXTRA_SEQ, NUM_RES],
                'extra_msa_mask': [NUM_EXTRA_SEQ, NUM_RES],
                'extra_msa_row_mask': [NUM_EXTRA_SEQ],
                'is_distillation': [],
                'msa_feat': [NUM_MSA_SEQ, NUM_RES, None],
                'msa_mask': [NUM_MSA_SEQ, NUM_RES],
                'msa_row_mask': [NUM_MSA_SEQ],
                'pseudo_beta': [NUM_RES, None],
                'pseudo_beta_mask': [NUM_RES],
                'random_crop_to_size_seed': [None],
                'residue_index': [NUM_RES],
                'residx_atom14_to_atom37': [NUM_RES, None],
                'residx_atom37_to_atom14': [NUM_RES, None],
                'resolution': [],
                'rigidgroups_alt_gt_frames': [NUM_RES, None, None],
                'rigidgroups_group_exists': [NUM_RES, None],
                'rigidgroups_group_is_ambiguous': [NUM_RES, None],
                'rigidgroups_gt_exists': [NUM_RES, None],
                'rigidgroups_gt_frames': [NUM_RES, None, None],
                'seq_length': [],
                'seq_mask': [NUM_RES],
                'target_feat': [NUM_RES, None],
                'template_aatype': [NUM_TEMPLATES, NUM_RES],
                'template_all_atom_masks': [NUM_TEMPLATES, NUM_RES, None],
                'template_all_atom_positions': [
                    NUM_TEMPLATES, NUM_RES, None, None],
                'template_backbone_affine_mask': [NUM_TEMPLATES, NUM_RES],
                'template_backbone_affine_tensor': [
                    NUM_TEMPLATES, NUM_RES, None],
                'template_mask': [NUM_TEMPLATES],
                'template_pseudo_beta': [NUM_TEMPLATES, NUM_RES, None],
                'template_pseudo_beta_mask': [NUM_TEMPLATES, NUM_RES],
                'template_sum_probs': [NUM_TEMPLATES, None],
                'true_msa': [NUM_MSA_SEQ, NUM_RES]
            },
            'fixed_size': True,
            'subsample_templates': False,  # We want top templates.
            'masked_msa_replace_fraction': 0.15,
            'max_msa_clusters': 512,
            'max_templates': 4,
            'num_ensemble': 1,
        },
    },
    'model': {
        'embeddings_and_evoformer': {
            'evoformer_num_block': 48,
            'evoformer': {
                'msa_row_attention_with_pair_bias': {
                    'dropout_rate': 0.15,
                    'gating': True,
                    'num_head': 8,
                    'orientation': 'per_row',
                    'shared_dropout': True
                },
                'msa_column_attention': {
                    'dropout_rate': 0.0,
                    'gating': True,
                    'num_head': 8,
                    'orientation': 'per_column',
                    'shared_dropout': True
                },
                'msa_transition': {
                    'dropout_rate': 0.0,
                    'num_intermediate_factor': 4,
                    'orientation': 'per_row',
                    'shared_dropout': True
                },
                'outer_product_mean': {
                    'first': False,
                    'chunk_size': 128,
                    'dropout_rate': 0.0,
                    'num_outer_channel': 32,
                    'orientation': 'per_row',
                    'shared_dropout': True
                },
                'triangle_attention_starting_node': {
                    'dropout_rate': 0.25,
                    'gating': True,
                    'num_head': 4,
                    'orientation': 'per_row',
                    'shared_dropout': True
                },
                'triangle_attention_ending_node': {
                    'dropout_rate': 0.25,
                    'gating': True,
                    'num_head': 4,
                    'orientation': 'per_column',
                    'shared_dropout': True
                },
                'triangle_multiplication_outgoing': {
                    'dropout_rate': 0.25,
                    'equation': 'ikc,jkc->ijc',
                    'num_intermediate_channel': 128,
                    'orientation': 'per_row',
                    'shared_dropout': True,
                    'fuse_projection_weights': False,
                },
                'triangle_multiplication_incoming': {
                    'dropout_rate': 0.25,
                    'equation': 'kjc,kic->ijc',
                    'num_intermediate_channel': 128,
                    'orientation': 'per_row',
                    'shared_dropout': True,
                    'fuse_projection_weights': False,
                },
                'pair_transition': {
                    'dropout_rate': 0.0,
                    'num_intermediate_factor': 4,
                    'orientation': 'per_row',
                    'shared_dropout': True
                }
            },
            'extra_msa_channel': 64,
            'extra_msa_stack_num_block': 4,
            'max_relative_feature': 32,
            'msa_channel': 256,
            'pair_channel': 128,
            'prev_pos': {
                'min_bin': 3.25,
                'max_bin': 20.75,
                'num_bins': 15
            },
            'recycle_features': True,
            'recycle_pos': True,
            'seq_channel': 384,
            'template': {
                'attention': {
                    'gating': False,
                    'key_dim': 64,
                    'num_head': 4,
                    'value_dim': 64
                },
                'dgram_features': {
                    'min_bin': 3.25,
                    'max_bin': 50.75,
                    'num_bins': 39
                },
                'embed_torsion_angles': False,
                'enabled': False,
                'template_pair_stack': {
                    'num_block': 2,
                    'triangle_attention_starting_node': {
                        'dropout_rate': 0.25,
                        'gating': True,
                        'key_dim': 64,
                        'num_head': 4,
                        'orientation': 'per_row',
                        'shared_dropout': True,
                        'value_dim': 64
                    },
                    'triangle_attention_ending_node': {
                        'dropout_rate': 0.25,
                        'gating': True,
                        'key_dim': 64,
                        'num_head': 4,
                        'orientation': 'per_column',
                        'shared_dropout': True,
                        'value_dim': 64
                    },
                    'triangle_multiplication_outgoing': {
                        'dropout_rate': 0.25,
                        'equation': 'ikc,jkc->ijc',
                        'num_intermediate_channel': 64,
                        'orientation': 'per_row',
                        'shared_dropout': True,
                        'fuse_projection_weights': False,
                    },
                    'triangle_multiplication_incoming': {
                        'dropout_rate': 0.25,
                        'equation': 'kjc,kic->ijc',
                        'num_intermediate_channel': 64,
                        'orientation': 'per_row',
                        'shared_dropout': True,
                        'fuse_projection_weights': False,
                    },
                    'pair_transition': {
                        'dropout_rate': 0.0,
                        'num_intermediate_factor': 2,
                        'orientation': 'per_row',
                        'shared_dropout': True
                    }
                },
                'max_templates': 4,
                'subbatch_size': 128,
                'use_template_unit_vector': False,
            }
        },
        'global_config': {
            'deterministic': False,
            'multimer_mode': False,
            'subbatch_size': 4,
            'use_remat': False,
            'zero_init': True,
        },
        'heads': {
            'distogram': {
                'first_break': 2.3125,
                'last_break': 21.6875,
                'num_bins': 64,
                'weight': 0.3
            },
            'predicted_aligned_error': {
                # `num_bins - 1` bins uniformly space the
                # [0, max_error_bin A] range.
                # The final bin covers [max_error_bin A, +infty]
                # 31A gives bins with 0.5A width.
                'max_error_bin': 31.,
                'num_bins': 64,
                'num_channels': 128,
                'filter_by_resolution': True,
                'min_resolution': 0.1,
                'max_resolution': 3.0,
                'weight': 0.0,
            },
            'experimentally_resolved': {
                'filter_by_resolution': True,
                'max_resolution': 3.0,
                'min_resolution': 0.1,
                'weight': 0.01
            },
            'structure_module': {
                'num_layer': 8,
                'fape': {
                    'clamp_distance': 10.0,
                    'clamp_type': 'relu',
                    'loss_unit_distance': 10.0
                },
                'angle_norm_weight': 0.01,
                'chi_weight': 0.5,
                'clash_overlap_tolerance': 1.5,
                'compute_in_graph_metrics': True,
                'dropout': 0.1,
                'num_channel': 384,
                'num_head': 12,
                'num_layer_in_transition': 3,
                'num_point_qk': 4,
                'num_point_v': 8,
                'num_scalar_qk': 16,
                'num_scalar_v': 16,
                'position_scale': 10.0,
                'sidechain': {
                    'atom_clamp_distance': 10.0,
                    'num_channel': 128,
                    'num_residual_block': 2,
                    'weight_frac': 0.5,
                    'length_scale': 10.,
                },
                'structural_violation_loss_weight': 1.0,
                'violation_tolerance_factor': 12.0,
                'weight': 1.0
            },
            'predicted_lddt': {
                'filter_by_resolution': True,
                'max_resolution': 3.0,
                'min_resolution': 0.1,
                'num_bins': 50,
                'num_channels': 128,
                'weight': 0.01
            },
            'masked_msa': {
                'num_output': 23,
                'weight': 2.0
            },
        },
        'resample_msa_in_recycling': True
    },
})


CONFIG_MULTIMER = ml_collections.ConfigDict({
    'model': {
        'embeddings_and_evoformer': {
            'evoformer_num_block': 48,
            'evoformer': {
                'msa_column_attention': {
                    'dropout_rate': 0.0,
                    'gating': True,
                    'num_head': 8,
                    'orientation': 'per_column',
                    'shared_dropout': True
                },
                'msa_row_attention_with_pair_bias': {
                    'dropout_rate': 0.15,
                    'gating': True,
                    'num_head': 8,
                    'orientation': 'per_row',
                    'shared_dropout': True
                },
                'msa_transition': {
                    'dropout_rate': 0.0,
                    'num_intermediate_factor': 4,
                    'orientation': 'per_row',
                    'shared_dropout': True
                },
                'outer_product_mean': {
                    'chunk_size': 128,
                    'dropout_rate': 0.0,
                    'first': True,
                    'num_outer_channel': 32,
                    'orientation': 'per_row',
                    'shared_dropout': True
                },
                'pair_transition': {
                    'dropout_rate': 0.0,
                    'num_intermediate_factor': 4,
                    'orientation': 'per_row',
                    'shared_dropout': True
                },
                'triangle_attention_ending_node': {
                    'dropout_rate': 0.25,
                    'gating': True,
                    'num_head': 4,
                    'orientation': 'per_column',
                    'shared_dropout': True
                },
                'triangle_attention_starting_node': {
                    'dropout_rate': 0.25,
                    'gating': True,
                    'num_head': 4,
                    'orientation': 'per_row',
                    'shared_dropout': True,
                },
                'triangle_multiplication_incoming': {
                    'dropout_rate': 0.25,
                    'equation': 'kjc,kic->ijc',
                    'num_intermediate_channel': 128,
                    'orientation': 'per_row',
                    'shared_dropout': True,
                    'fuse_projection_weights': True,
                },
                'triangle_multiplication_outgoing': {
                    'dropout_rate': 0.25,
                    'equation': 'ikc,jkc->ijc',
                    'num_intermediate_channel': 128,
                    'orientation': 'per_row',
                    'shared_dropout': True,
                    'fuse_projection_weights': True,
                }
            },
            'extra_msa_channel': 64,
            'extra_msa_stack_num_block': 4,
            'num_msa': 508,
            'num_extra_msa': 2048,
            'masked_msa': {
                'profile_prob': 0.1,
                'replace_fraction': 0.15,
                'same_prob': 0.1,
                'uniform_prob': 0.1
            },
            'use_chain_relative': True,
            'max_relative_chain': 2,
            'max_relative_idx': 32,
            'seq_channel': 384,
            'msa_channel': 256,
            'pair_channel': 128,
            'prev_pos': {
                'max_bin': 20.75,
                'min_bin': 3.25,
                'num_bins': 15
            },
            'recycle_features': True,
            'recycle_pos': True,
            'template': {
                'attention': {
                    'gating': False,
                    'num_head': 4
                },
                'dgram_features': {
                    'max_bin': 50.75,
                    'min_bin': 3.25,
                    'num_bins': 39
                },
                'enabled': True,
                'max_templates': 4,
                'num_channels': 64,
                'subbatch_size': 128,
                'template_pair_stack': {
                    'num_block': 2,
                    'pair_transition': {
                        'dropout_rate': 0.0,
                        'num_intermediate_factor': 2,
                        'orientation': 'per_row',
                        'shared_dropout': True
                    },
                    'triangle_attention_ending_node': {
                        'dropout_rate': 0.25,
                        'gating': True,
                        'num_head': 4,
                        'orientation': 'per_column',
                        'shared_dropout': True
                    },
                    'triangle_attention_starting_node': {
                        'dropout_rate': 0.25,
                        'gating': True,
                        'num_head': 4,
                        'orientation': 'per_row',
                        'shared_dropout': True
                    },
                    'triangle_multiplication_incoming': {
                        'dropout_rate': 0.25,
                        'equation': 'kjc,kic->ijc',
                        'num_intermediate_channel': 64,
                        'orientation': 'per_row',
                        'shared_dropout': True,
                        'fuse_projection_weights': True,
                    },
                    'triangle_multiplication_outgoing': {
                        'dropout_rate': 0.25,
                        'equation': 'ikc,jkc->ijc',
                        'num_intermediate_channel': 64,
                        'orientation': 'per_row',
                        'shared_dropout': True,
                        'fuse_projection_weights': True,
                    }
                }
            },
        },
        'global_config': {
            'bfloat16': True,
            'bfloat16_output': False,
            'deterministic': False,
            'multimer_mode': True,
            'subbatch_size': 4,
            'use_remat': False,
            'zero_init': True,
        },
        'heads': {
            'distogram': {
                'first_break': 2.3125,
                'last_break': 21.6875,
                'num_bins': 64,
                'weight': 0.3
            },
            'experimentally_resolved': {
                'filter_by_resolution': True,
                'max_resolution': 3.0,
                'min_resolution': 0.1,
                'weight': 0.01
            },
            'masked_msa': {
                'weight': 2.0
            },
            'predicted_aligned_error': {
                'filter_by_resolution': True,
                'max_error_bin': 31.0,
                'max_resolution': 3.0,
                'min_resolution': 0.1,
                'num_bins': 64,
                'num_channels': 128,
                'weight': 0.1
            },
            'predicted_lddt': {
                'filter_by_resolution': True,
                'max_resolution': 3.0,
                'min_resolution': 0.1,
                'num_bins': 50,
                'num_channels': 128,
                'weight': 0.01
            },
            'structure_module': {
                'angle_norm_weight': 0.01,
                'chi_weight': 0.5,
                'clash_overlap_tolerance': 1.5,
                'dropout': 0.1,
                'interface_fape': {
                    'atom_clamp_distance': 1000.0,
                    'loss_unit_distance': 20.0
                },
                'intra_chain_fape': {
                    'atom_clamp_distance': 10.0,
                    'loss_unit_distance': 10.0
                },
                'num_channel': 384,
                'num_head': 12,
                'num_layer': 8,
                'num_layer_in_transition': 3,
                'num_point_qk': 4,
                'num_point_v': 8,
                'num_scalar_qk': 16,
                'num_scalar_v': 16,
                'position_scale': 20.0,
                'sidechain': {
                    'atom_clamp_distance': 10.0,
                    'loss_unit_distance': 10.0,
                    'num_channel': 128,
                    'num_residual_block': 2,
                    'weight_frac': 0.5
                },
                'structural_violation_loss_weight': 1.0,
                'violation_tolerance_factor': 12.0,
                'weight': 1.0
            }
        },
        'num_ensemble_eval': 1,
<<<<<<< HEAD
=======
        'num_recycle': 20,
        # A negative value indicates that no early stopping will occur, i.e.
        # the model will always run `num_recycle` number of recycling
        # iterations.  A positive value will enable early stopping if the
        # difference in pairwise distances is less than the tolerance between
        # recycling steps.
        'recycle_early_stop_tolerance': 0.5,
>>>>>>> 569eb4fe
        'resample_msa_in_recycling': True
    }
})<|MERGE_RESOLUTION|>--- conflicted
+++ resolved
@@ -27,24 +27,14 @@
 def model_config(model_id: int, model_type: str) -> ml_collections.ConfigDict:
   """Get the ConfigDict of a CASP14 model."""
 
-<<<<<<< HEAD
-  if 'multimer' in model_type:
-    return CONFIG_MULTIMER
-
   if model_type not in CONFIG_DIFFS:
     raise ValueError(f'Invalid model type {model_type}.')
-  cfg = copy.deepcopy(CONFIG)
-  cfg_diff = CONFIG_DIFFS[model_type]
-  cfg.update_from_flattened_dict(cfg_diff[model_id % len(cfg_diff)])
-=======
-  if name not in CONFIG_DIFFS:
-    raise ValueError(f'Invalid model name {name}.')
-  if 'multimer' in name:
+  if 'multimer' in model_type:
     cfg = copy.deepcopy(CONFIG_MULTIMER)
   else:
     cfg = copy.deepcopy(CONFIG)
-  cfg.update_from_flattened_dict(CONFIG_DIFFS[name])
->>>>>>> 569eb4fe
+  cfg_diff = CONFIG_DIFFS[model_type]
+  cfg.update_from_flattened_dict(cfg_diff[model_id % len(cfg_diff)])
   return cfg
 
 
@@ -64,25 +54,16 @@
         'model_5_ptm',
     ),
     'multimer': (
-<<<<<<< HEAD
         'model_1_multimer',
         'model_2_multimer',
         'model_3_multimer',
         'model_4_multimer',
         'model_5_multimer',
-=======
-        'model_1_multimer_v3',
-        'model_2_multimer_v3',
-        'model_3_multimer_v3',
-        'model_4_multimer_v3',
-        'model_5_multimer_v3',
->>>>>>> 569eb4fe
     ),
 }
 
 
 CONFIG_DIFFS = {
-<<<<<<< HEAD
   "normal": [
       {
           # Jumper et al. (2021) Suppl. Table 5, Model 1.1.1
@@ -141,90 +122,19 @@
       {
           'model.heads.predicted_aligned_error.weight': 0.1
       }
-  ]
-=======
-    'model_1': {
-        # Jumper et al. (2021) Suppl. Table 5, Model 1.1.1
-        'data.common.max_extra_msa': 5120,
-        'data.common.reduce_msa_clusters_by_max_templates': True,
-        'data.common.use_templates': True,
-        'model.embeddings_and_evoformer.template.embed_torsion_angles': True,
-        'model.embeddings_and_evoformer.template.enabled': True
-    },
-    'model_2': {
-        # Jumper et al. (2021) Suppl. Table 5, Model 1.1.2
-        'data.common.reduce_msa_clusters_by_max_templates': True,
-        'data.common.use_templates': True,
-        'model.embeddings_and_evoformer.template.embed_torsion_angles': True,
-        'model.embeddings_and_evoformer.template.enabled': True
-    },
-    'model_3': {
-        # Jumper et al. (2021) Suppl. Table 5, Model 1.2.1
-        'data.common.max_extra_msa': 5120,
-    },
-    'model_4': {
-        # Jumper et al. (2021) Suppl. Table 5, Model 1.2.2
-        'data.common.max_extra_msa': 5120,
-    },
-    'model_5': {
-        # Jumper et al. (2021) Suppl. Table 5, Model 1.2.3
-    },
-
-    # The following models are fine-tuned from the corresponding models above
-    # with an additional predicted_aligned_error head that can produce
-    # predicted TM-score (pTM) and predicted aligned errors.
-    'model_1_ptm': {
-        'data.common.max_extra_msa': 5120,
-        'data.common.reduce_msa_clusters_by_max_templates': True,
-        'data.common.use_templates': True,
-        'model.embeddings_and_evoformer.template.embed_torsion_angles': True,
-        'model.embeddings_and_evoformer.template.enabled': True,
-        'model.heads.predicted_aligned_error.weight': 0.1
-    },
-    'model_2_ptm': {
-        'data.common.reduce_msa_clusters_by_max_templates': True,
-        'data.common.use_templates': True,
-        'model.embeddings_and_evoformer.template.embed_torsion_angles': True,
-        'model.embeddings_and_evoformer.template.enabled': True,
-        'model.heads.predicted_aligned_error.weight': 0.1
-    },
-    'model_3_ptm': {
-        'data.common.max_extra_msa': 5120,
-        'model.heads.predicted_aligned_error.weight': 0.1
-    },
-    'model_4_ptm': {
-        'data.common.max_extra_msa': 5120,
-        'model.heads.predicted_aligned_error.weight': 0.1
-    },
-    'model_5_ptm': {
-        'model.heads.predicted_aligned_error.weight': 0.1
-    },
-    'model_1_multimer_v3': {},
-    'model_2_multimer_v3': {},
-    'model_3_multimer_v3': {},
-    'model_4_multimer_v3': {
-        'model.embeddings_and_evoformer.num_extra_msa': 1152
-    },
-    'model_5_multimer_v3': {
-        'model.embeddings_and_evoformer.num_extra_msa': 1152
-    },
+  ],
+  "multimer": [
+      {},
+      {},
+      {},
+      {
+          'model.embeddings_and_evoformer.num_extra_msa': 1152
+      },
+      {
+          'model.embeddings_and_evoformer.num_extra_msa': 1152
+      },
+  ],
 }
-# Key differences between multimer v1/v2 and v3, mostly due to numerical
-# optimisations in the TriangleMultiplication module.
-common_updates = {
-    'model.embeddings_and_evoformer.num_msa': 252,
-    'model.embeddings_and_evoformer.num_extra_msa': 1152,
-    'model.embeddings_and_evoformer.evoformer.triangle_multiplication_incoming.fuse_projection_weights': False,
-    'model.embeddings_and_evoformer.evoformer.triangle_multiplication_outgoing.fuse_projection_weights': False,
-    'model.embeddings_and_evoformer.template.template_pair_stack.triangle_multiplication_incoming.fuse_projection_weights': False,
-    'model.embeddings_and_evoformer.template.template_pair_stack.triangle_multiplication_outgoing.fuse_projection_weights': False,
->>>>>>> 569eb4fe
-}
-CONFIG_DIFFS.update(
-    {f'model_{i}_multimer': common_updates for i in range(1, 6)})
-CONFIG_DIFFS.update(
-    {f'model_{i}_multimer_v2': common_updates for i in range(1, 6)})
-
 
 CONFIG = ml_collections.ConfigDict({
     'data': {
@@ -764,16 +674,6 @@
             }
         },
         'num_ensemble_eval': 1,
-<<<<<<< HEAD
-=======
-        'num_recycle': 20,
-        # A negative value indicates that no early stopping will occur, i.e.
-        # the model will always run `num_recycle` number of recycling
-        # iterations.  A positive value will enable early stopping if the
-        # difference in pairwise distances is less than the tolerance between
-        # recycling steps.
-        'recycle_early_stop_tolerance': 0.5,
->>>>>>> 569eb4fe
         'resample_msa_in_recycling': True
     }
 })