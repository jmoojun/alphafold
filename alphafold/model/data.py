# Copyright 2021 DeepMind Technologies Limited
#
# Licensed under the Apache License, Version 2.0 (the "License");
# you may not use this file except in compliance with the License.
# You may obtain a copy of the License at
#
#      http://www.apache.org/licenses/LICENSE-2.0
#
# Unless required by applicable law or agreed to in writing, software
# distributed under the License is distributed on an "AS IS" BASIS,
# WITHOUT WARRANTIES OR CONDITIONS OF ANY KIND, either express or implied.
# See the License for the specific language governing permissions and
# limitations under the License.

"""Convenience functions for reading data."""

import io
import os
<<<<<<< HEAD
from typing import List
from alphafold.model import utils, config
=======
from alphafold.model import utils
>>>>>>> b85ffe10
import haiku as hk
import numpy as np
# Internal import (7716).


<<<<<<< HEAD
def casp_model_names(data_dir: str) -> List[str]:
  params = os.listdir(os.path.join(data_dir, 'params'))
  return [os.path.splitext(filename)[0] for filename in params]


def get_model_haiku_params(model_id: int, model_type: str,
                           data_dir: str) -> hk.Params:
=======
def get_model_haiku_params(model_name: str, data_dir: str) -> hk.Params:
>>>>>>> b85ffe10
  """Get the Haiku parameters from a model name."""
  if model_type not in config.MODEL_PRESETS:
    raise ValueError(f'Invalid model type {model_type}.')

  model_names = config.MODEL_PRESETS[model_type]
  max_model_params = len(model_names)
  model_name = model_names[model_id % max_model_params]
  path = os.path.join(data_dir, 'params', f'params_{model_name}.npz')
  with open(path, 'rb') as f:
    params = np.load(io.BytesIO(f.read()), allow_pickle=False)

  return utils.flat_params_to_haiku(params)<|MERGE_RESOLUTION|>--- conflicted
+++ resolved
@@ -16,28 +16,15 @@
 
 import io
 import os
-<<<<<<< HEAD
 from typing import List
 from alphafold.model import utils, config
-=======
-from alphafold.model import utils
->>>>>>> b85ffe10
 import haiku as hk
 import numpy as np
 # Internal import (7716).
 
 
-<<<<<<< HEAD
-def casp_model_names(data_dir: str) -> List[str]:
-  params = os.listdir(os.path.join(data_dir, 'params'))
-  return [os.path.splitext(filename)[0] for filename in params]
-
-
 def get_model_haiku_params(model_id: int, model_type: str,
                            data_dir: str) -> hk.Params:
-=======
-def get_model_haiku_params(model_name: str, data_dir: str) -> hk.Params:
->>>>>>> b85ffe10
   """Get the Haiku parameters from a model name."""
   if model_type not in config.MODEL_PRESETS:
     raise ValueError(f'Invalid model type {model_type}.')
