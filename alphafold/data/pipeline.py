# Copyright 2021 DeepMind Technologies Limited
#
# Licensed under the Apache License, Version 2.0 (the "License");
# you may not use this file except in compliance with the License.
# You may obtain a copy of the License at
#
#      http://www.apache.org/licenses/LICENSE-2.0
#
# Unless required by applicable law or agreed to in writing, software
# distributed under the License is distributed on an "AS IS" BASIS,
# WITHOUT WARRANTIES OR CONDITIONS OF ANY KIND, either express or implied.
# See the License for the specific language governing permissions and
# limitations under the License.

"""Functions for building the input features for the AlphaFold model."""

import os
from typing import Mapping, Optional, Sequence

import numpy as np
from absl import logging

# Internal import (7716).

from alphafold.common import residue_constants
from alphafold.data import parsers
from alphafold.data import templates
from alphafold.data.tools import hhblits
from alphafold.data.tools import hhsearch
from alphafold.data.tools import jackhmmer

FeatureDict = Mapping[str, np.ndarray]


def make_sequence_features(
    sequence: str, description: str, num_res: int) -> FeatureDict:
  """Constructs a feature dict of sequence features."""
  features = {}
  features['aatype'] = residue_constants.sequence_to_onehot(
      sequence=sequence,
      mapping=residue_constants.restype_order_with_x,
      map_unknown_to_x=True)
  features['between_segment_residues'] = np.zeros((num_res,), dtype=np.int32)
  features['domain_name'] = np.array([description.encode('utf-8')],
                                     dtype=np.object_)
  features['residue_index'] = np.array(range(num_res), dtype=np.int32)
  features['seq_length'] = np.array([num_res] * num_res, dtype=np.int32)
  features['sequence'] = np.array([sequence.encode('utf-8')], dtype=np.object_)
  return features


def make_msa_features(
    msas: Sequence[Sequence[str]],
    deletion_matrices: Sequence[parsers.DeletionMatrix]) -> FeatureDict:
  """Constructs a feature dict of MSA features."""
  if not msas:
    raise ValueError('At least one MSA must be provided.')

  int_msa = []
  deletion_matrix = []
  seen_sequences = set()
  for msa_index, msa in enumerate(msas):
    if not msa:
      raise ValueError(f'MSA {msa_index} must contain at least one sequence.')
    for sequence_index, sequence in enumerate(msa):
      if sequence in seen_sequences:
        continue
      seen_sequences.add(sequence)
      int_msa.append(
          [residue_constants.HHBLITS_AA_TO_ID[res] for res in sequence])
      deletion_matrix.append(deletion_matrices[msa_index][sequence_index])

  num_res = len(msas[0][0])
  num_alignments = len(int_msa)
  features = {}
  features['deletion_matrix_int'] = np.array(deletion_matrix, dtype=np.int32)
  features['msa'] = np.array(int_msa, dtype=np.int32)
  features['num_alignments'] = np.array(
      [num_alignments] * num_res, dtype=np.int32)
  return features


class DataPipeline:
  """Runs the alignment tools and assembles the input features."""

  def __init__(self,
               jackhmmer_binary_path: str,
               hhblits_binary_path: str,
               hhsearch_binary_path: str,
               uniref90_database_path: str,
               mgnify_database_path: str,
               bfd_database_path: Optional[str],
               uniclust30_database_path: Optional[str],
               small_bfd_database_path: Optional[str],
               pdb70_database_path: str,
               template_featurizer: templates.TemplateHitFeaturizer,
               use_small_bfd: bool,
               mgnify_max_hits: int = 501,
               uniref_max_hits: int = 10000,
               n_cpu: int = 1,
               overwrite: bool = False):
    """Constructs a feature dict for a given FASTA file."""
<<<<<<< HEAD
    self.n_cpu = n_cpu
    self.overwrite = overwrite

    self.jackhmmer_uniref90_runner = jackhmmer.Jackhmmer(
        binary_path=jackhmmer_binary_path,
        database_path=uniref90_database_path,
        n_cpu=n_cpu)
    self.hhblits_bfd_uniclust_runner = hhblits.HHBlits(
        binary_path=hhblits_binary_path,
        databases=[bfd_database_path, uniclust30_database_path],
        n_cpu=n_cpu)
=======
    self._use_small_bfd = use_small_bfd
    self.jackhmmer_uniref90_runner = jackhmmer.Jackhmmer(
        binary_path=jackhmmer_binary_path,
        database_path=uniref90_database_path)
    if use_small_bfd:
      self.jackhmmer_small_bfd_runner = jackhmmer.Jackhmmer(
          binary_path=jackhmmer_binary_path,
          database_path=small_bfd_database_path)
    else:
      self.hhblits_bfd_uniclust_runner = hhblits.HHBlits(
          binary_path=hhblits_binary_path,
          databases=[bfd_database_path, uniclust30_database_path])
>>>>>>> 0bab1bf8
    self.jackhmmer_mgnify_runner = jackhmmer.Jackhmmer(
        binary_path=jackhmmer_binary_path,
        database_path=mgnify_database_path,
        n_cpu=n_cpu)
    self.hhsearch_pdb70_runner = hhsearch.HHSearch(
        binary_path=hhsearch_binary_path,
        databases=[pdb70_database_path],
        n_cpu=n_cpu)
    self.template_featurizer = template_featurizer

    self.mgnify_max_hits = mgnify_max_hits
    self.uniref_max_hits = uniref_max_hits

  def _run(self, database: str, input_path: str, out_path: str) -> str:
    if not self.overwrite and os.path.isfile(out_path):
      logging.info(f"Skipping {database} search; pass --overwrite option to "
                   "force re-build the msa database")
      with open(out_path) as f:
        return f.read()

    if database == "uniref90":
      runner = self.jackhmmer_uniref90_runner
      fmt = "sto"
    elif database == "mgnify":
      runner = self.jackhmmer_mgnify_runner
      fmt = "sto"
    elif database == "bfd":
      runner = self.hhblits_bfd_uniclust_runner
      fmt = "a3m"
    else:
      raise ValueError(f"unknown database {database}")

    result = runner.query(input_path)
    result_str = result[fmt]
    with open(out_path, 'w') as f:
      f.write(result_str)

    return result_str

  def process(self, input_fasta_path: str, msa_output_dir: str) -> FeatureDict:
    """Runs alignment tools on the input sequence and creates features."""
    with open(input_fasta_path) as f:
      input_fasta_str = f.read()
    input_seqs, input_descs = parsers.parse_fasta(input_fasta_str)
    if len(input_seqs) != 1:
      raise ValueError(
          f'More than one input sequence found in {input_fasta_path}.')
    input_sequence = input_seqs[0]
    input_description = input_descs[0]
    num_res = len(input_sequence)

<<<<<<< HEAD
=======
    jackhmmer_uniref90_result = self.jackhmmer_uniref90_runner.query(
        input_fasta_path)[0]
    jackhmmer_mgnify_result = self.jackhmmer_mgnify_runner.query(
        input_fasta_path)[0]

    uniref90_msa_as_a3m = parsers.convert_stockholm_to_a3m(
        jackhmmer_uniref90_result['sto'], max_sequences=self.uniref_max_hits)
    hhsearch_result = self.hhsearch_pdb70_runner.query(uniref90_msa_as_a3m)

>>>>>>> 0bab1bf8
    uniref90_out_path = os.path.join(msa_output_dir, 'uniref90_hits.sto')
    jackhmmer_uniref90_sto = self._run(
        "uniref90", input_fasta_path, uniref90_out_path)
    uniref90_msa, uniref90_deletion_matrix = parsers.parse_stockholm(
        jackhmmer_uniref90_sto)

    mgnify_out_path = os.path.join(msa_output_dir, 'mgnify_hits.sto')
<<<<<<< HEAD
    jackhmmer_mgnify_sto = self._run(
        "mgnify", input_fasta_path, mgnify_out_path)
    mgnify_msa, mgnify_deletion_matrix = parsers.parse_stockholm(
        jackhmmer_mgnify_sto)
    mgnify_msa = mgnify_msa[:self.mgnify_max_hits]
    mgnify_deletion_matrix = mgnify_deletion_matrix[:self.mgnify_max_hits]

    hhsearch_out_path = os.path.join(msa_output_dir, 'uniref90_hits.a3m')
    if os.path.isfile(hhsearch_out_path):
      logging.info("Skipping hhsearch; pass --overwrite option to "
                   "force re-build the msa database")
      with open(hhsearch_out_path) as f:
        hhsearch_result = f.read()
    else:
      uniref90_msa_as_a3m = parsers.convert_stockholm_to_a3m(
          jackhmmer_uniref90_sto, max_sequences=self.uniref_max_hits)
      hhsearch_result = self.hhsearch_pdb70_runner.query(uniref90_msa_as_a3m)
      with open(hhsearch_out_path, "w") as f:
        f.write(hhsearch_result)
    hhsearch_hits = parsers.parse_hhr(hhsearch_result)

    bfd_out_path = os.path.join(msa_output_dir, 'bfd_uniclust_hits.a3m')
    hhblits_bfd_uniclust_a3m = self._run("bfd", input_fasta_path, bfd_out_path)
    bfd_msa, bfd_deletion_matrix = parsers.parse_a3m(hhblits_bfd_uniclust_a3m)
=======
    with open(mgnify_out_path, 'w') as f:
      f.write(jackhmmer_mgnify_result['sto'])

    uniref90_msa, uniref90_deletion_matrix, _ = parsers.parse_stockholm(
        jackhmmer_uniref90_result['sto'])
    mgnify_msa, mgnify_deletion_matrix, _ = parsers.parse_stockholm(
        jackhmmer_mgnify_result['sto'])
    hhsearch_hits = parsers.parse_hhr(hhsearch_result)
    mgnify_msa = mgnify_msa[:self.mgnify_max_hits]
    mgnify_deletion_matrix = mgnify_deletion_matrix[:self.mgnify_max_hits]

    if self._use_small_bfd:
      jackhmmer_small_bfd_result = self.jackhmmer_small_bfd_runner.query(
          input_fasta_path)[0]

      bfd_out_path = os.path.join(msa_output_dir, 'small_bfd_hits.a3m')
      with open(bfd_out_path, 'w') as f:
        f.write(jackhmmer_small_bfd_result['sto'])

      bfd_msa, bfd_deletion_matrix, _ = parsers.parse_stockholm(
          jackhmmer_small_bfd_result['sto'])
    else:
      hhblits_bfd_uniclust_result = self.hhblits_bfd_uniclust_runner.query(
          input_fasta_path)

      bfd_out_path = os.path.join(msa_output_dir, 'bfd_uniclust_hits.a3m')
      with open(bfd_out_path, 'w') as f:
        f.write(hhblits_bfd_uniclust_result['a3m'])

      bfd_msa, bfd_deletion_matrix = parsers.parse_a3m(
          hhblits_bfd_uniclust_result['a3m'])
>>>>>>> 0bab1bf8

    templates_result = self.template_featurizer.get_templates(
        query_sequence=input_sequence,
        query_pdb_code=None,
        query_release_date=None,
        hits=hhsearch_hits)

    sequence_features = make_sequence_features(
        sequence=input_sequence,
        description=input_description,
        num_res=num_res)

    msa_features = make_msa_features(
        msas=(uniref90_msa, bfd_msa, mgnify_msa),
        deletion_matrices=(uniref90_deletion_matrix,
                           bfd_deletion_matrix,
                           mgnify_deletion_matrix))

    return {**sequence_features, **msa_features, **templates_result.features}<|MERGE_RESOLUTION|>--- conflicted
+++ resolved
@@ -100,32 +100,24 @@
                n_cpu: int = 1,
                overwrite: bool = False):
     """Constructs a feature dict for a given FASTA file."""
-<<<<<<< HEAD
     self.n_cpu = n_cpu
     self.overwrite = overwrite
+    self._use_small_bfd = use_small_bfd
 
     self.jackhmmer_uniref90_runner = jackhmmer.Jackhmmer(
         binary_path=jackhmmer_binary_path,
         database_path=uniref90_database_path,
         n_cpu=n_cpu)
-    self.hhblits_bfd_uniclust_runner = hhblits.HHBlits(
-        binary_path=hhblits_binary_path,
-        databases=[bfd_database_path, uniclust30_database_path],
-        n_cpu=n_cpu)
-=======
-    self._use_small_bfd = use_small_bfd
-    self.jackhmmer_uniref90_runner = jackhmmer.Jackhmmer(
-        binary_path=jackhmmer_binary_path,
-        database_path=uniref90_database_path)
     if use_small_bfd:
       self.jackhmmer_small_bfd_runner = jackhmmer.Jackhmmer(
           binary_path=jackhmmer_binary_path,
-          database_path=small_bfd_database_path)
+          database_path=small_bfd_database_path,
+          n_cpu=n_cpu)
     else:
       self.hhblits_bfd_uniclust_runner = hhblits.HHBlits(
           binary_path=hhblits_binary_path,
-          databases=[bfd_database_path, uniclust30_database_path])
->>>>>>> 0bab1bf8
+          databases=[bfd_database_path, uniclust30_database_path],
+          n_cpu=n_cpu)
     self.jackhmmer_mgnify_runner = jackhmmer.Jackhmmer(
         binary_path=jackhmmer_binary_path,
         database_path=mgnify_database_path,
@@ -155,6 +147,9 @@
     elif database == "bfd":
       runner = self.hhblits_bfd_uniclust_runner
       fmt = "a3m"
+    elif database == "small_bfd":
+      runner = self.jackhmmer_small_bfd_runner
+      fmt = "sto"
     else:
       raise ValueError(f"unknown database {database}")
 
@@ -177,29 +172,16 @@
     input_description = input_descs[0]
     num_res = len(input_sequence)
 
-<<<<<<< HEAD
-=======
-    jackhmmer_uniref90_result = self.jackhmmer_uniref90_runner.query(
-        input_fasta_path)[0]
-    jackhmmer_mgnify_result = self.jackhmmer_mgnify_runner.query(
-        input_fasta_path)[0]
-
-    uniref90_msa_as_a3m = parsers.convert_stockholm_to_a3m(
-        jackhmmer_uniref90_result['sto'], max_sequences=self.uniref_max_hits)
-    hhsearch_result = self.hhsearch_pdb70_runner.query(uniref90_msa_as_a3m)
-
->>>>>>> 0bab1bf8
     uniref90_out_path = os.path.join(msa_output_dir, 'uniref90_hits.sto')
     jackhmmer_uniref90_sto = self._run(
         "uniref90", input_fasta_path, uniref90_out_path)
-    uniref90_msa, uniref90_deletion_matrix = parsers.parse_stockholm(
+    uniref90_msa, uniref90_deletion_matrix, _ = parsers.parse_stockholm(
         jackhmmer_uniref90_sto)
 
     mgnify_out_path = os.path.join(msa_output_dir, 'mgnify_hits.sto')
-<<<<<<< HEAD
     jackhmmer_mgnify_sto = self._run(
         "mgnify", input_fasta_path, mgnify_out_path)
-    mgnify_msa, mgnify_deletion_matrix = parsers.parse_stockholm(
+    mgnify_msa, mgnify_deletion_matrix, _ = parsers.parse_stockholm(
         jackhmmer_mgnify_sto)
     mgnify_msa = mgnify_msa[:self.mgnify_max_hits]
     mgnify_deletion_matrix = mgnify_deletion_matrix[:self.mgnify_max_hits]
@@ -218,42 +200,18 @@
         f.write(hhsearch_result)
     hhsearch_hits = parsers.parse_hhr(hhsearch_result)
 
-    bfd_out_path = os.path.join(msa_output_dir, 'bfd_uniclust_hits.a3m')
-    hhblits_bfd_uniclust_a3m = self._run("bfd", input_fasta_path, bfd_out_path)
-    bfd_msa, bfd_deletion_matrix = parsers.parse_a3m(hhblits_bfd_uniclust_a3m)
-=======
-    with open(mgnify_out_path, 'w') as f:
-      f.write(jackhmmer_mgnify_result['sto'])
-
-    uniref90_msa, uniref90_deletion_matrix, _ = parsers.parse_stockholm(
-        jackhmmer_uniref90_result['sto'])
-    mgnify_msa, mgnify_deletion_matrix, _ = parsers.parse_stockholm(
-        jackhmmer_mgnify_result['sto'])
-    hhsearch_hits = parsers.parse_hhr(hhsearch_result)
-    mgnify_msa = mgnify_msa[:self.mgnify_max_hits]
-    mgnify_deletion_matrix = mgnify_deletion_matrix[:self.mgnify_max_hits]
-
     if self._use_small_bfd:
-      jackhmmer_small_bfd_result = self.jackhmmer_small_bfd_runner.query(
-          input_fasta_path)[0]
-
       bfd_out_path = os.path.join(msa_output_dir, 'small_bfd_hits.a3m')
-      with open(bfd_out_path, 'w') as f:
-        f.write(jackhmmer_small_bfd_result['sto'])
-
+      jackhmmer_small_bfd_sto = self._run(
+          "small_bfd", input_fasta_path, bfd_out_path)
       bfd_msa, bfd_deletion_matrix, _ = parsers.parse_stockholm(
-          jackhmmer_small_bfd_result['sto'])
-    else:
-      hhblits_bfd_uniclust_result = self.hhblits_bfd_uniclust_runner.query(
-          input_fasta_path)
-
+          jackhmmer_small_bfd_sto)
+    else:
       bfd_out_path = os.path.join(msa_output_dir, 'bfd_uniclust_hits.a3m')
-      with open(bfd_out_path, 'w') as f:
-        f.write(hhblits_bfd_uniclust_result['a3m'])
-
+      hhblits_bfd_uniclust_a3m = self._run(
+        "bfd", input_fasta_path, bfd_out_path)
       bfd_msa, bfd_deletion_matrix = parsers.parse_a3m(
-          hhblits_bfd_uniclust_result['a3m'])
->>>>>>> 0bab1bf8
+        hhblits_bfd_uniclust_a3m)
 
     templates_result = self.template_featurizer.get_templates(
         query_sequence=input_sequence,
