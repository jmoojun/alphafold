--- conflicted
+++ resolved
@@ -311,6 +311,7 @@
     model_name: str,
     file_id: str,
     model_type: str,
+    overwrite: bool = False
 ) -> None:
   """Crate mmCIF string and save to a file.
 
@@ -321,11 +322,20 @@
     file_id: The file ID (usually the PDB ID) to be used in the mmCIF.
     model_type: Monomer or multimer.
   """
-
-  mmcif_string = protein.to_mmcif(prot, file_id, model_type)
-
   # Save the MMCIF.
   mmcif_output_path = os.path.join(output_dir, f'{model_name}.cif')
+  if not overwrite and os.path.isfile(mmcif_output_path):
+    return
+
+  # seoklab -> deepmind conversion
+  if model_type == "multimer":
+      model_type = "Multimer"
+  elif model_type == "normal":
+      model_type = "Monomer"
+  else:
+      raise ValueError(f"Unknown model_type: {model_type}")
+
+  mmcif_string = protein.to_mmcif(prot, file_id, model_type)
   with open(mmcif_output_path, 'w') as f:
     f.write(mmcif_string)
 
@@ -381,7 +391,6 @@
     feature_dict: dict,
     benchmark: bool,
     random_seed: int,
-<<<<<<< HEAD
     device=None,
     overwrite: bool = False,
     jit_compile: bool = False):
@@ -398,20 +407,6 @@
   else:
     model_config.data.eval.num_ensemble = num_ensemble
     model_config.data.common.num_recycle = num_recycle
-=======
-    models_to_relax: ModelsToRelax,
-    model_type: str,
-):
-  """Predicts structure using AlphaFold for the given sequence."""
-  logging.info('Predicting %s', fasta_name)
-  timings = {}
-  output_dir = os.path.join(output_dir_base, fasta_name)
-  if not os.path.exists(output_dir):
-    os.makedirs(output_dir)
-  msa_output_dir = os.path.join(output_dir, 'msas')
-  if not os.path.exists(msa_output_dir):
-    os.makedirs(msa_output_dir)
->>>>>>> f78c5893
 
   model_config.model.num_recycle = num_recycle
 
@@ -475,6 +470,14 @@
   if overwrite or not os.path.isfile(unrelaxed_pdb_path):
     with open(unrelaxed_pdb_path, 'w') as f:
       f.write(unrelaxed_pdb)
+
+    _save_mmcif_file(
+        prot=unrelaxed_protein,
+        output_dir=output_dir,
+        model_name=f'unrelaxed_{model_name}',
+        file_id=str(model_id),
+        model_type=model_type,
+    )
 
   ranking_confidence = prediction_result['ranking_confidence']
   label = 'iptm+ptm' if 'iptm' in prediction_result else 'plddts'
@@ -534,7 +537,6 @@
   if not os.path.exists(msa_output_dir):
     os.makedirs(msa_output_dir)
 
-<<<<<<< HEAD
   # Write out features as a pickled dictionary.
   features_output_path = os.path.join(output_dir, 'features.pkl')
   if not overwrite and os.path.isfile(features_output_path):
@@ -576,20 +578,6 @@
       for ids, seeds, device_id
       in zip(model_ids_chunked, random_seeds_chunked, cycle(devices.DEV_POOL)))
   results = [result for dev_result in dev_results for result in dev_result]
-=======
-    _save_mmcif_file(
-        prot=unrelaxed_protein,
-        output_dir=output_dir,
-        model_name=f'unrelaxed_{model_name}',
-        file_id=str(model_index),
-        model_type=model_type,
-    )
-
-  # Rank by model confidence.
-  ranked_order = [
-      model_name for model_name, confidence in
-      sorted(ranking_confidences.items(), key=lambda x: x[1], reverse=True)]
->>>>>>> f78c5893
 
   ranking_confidences = {}
   unrelaxed_prots = {}
@@ -599,7 +587,6 @@
     unrelaxed_prots[model_name] = prot
   return results, ranking_confidences, unrelaxed_prots
 
-<<<<<<< HEAD
 
 def _relax(
     unrelaxed_prots: Dict[str, protein.Protein],
@@ -608,6 +595,7 @@
     output_dir: str,
     relaxer: Optional[relax.AmberRelaxation],
     models_to_relax: ModelsToRelax,
+    model_type: str,
     overwrite: Optional[bool]):
   relax_metrics = {}
   result_pdbs = {
@@ -645,6 +633,15 @@
         with open(relaxed_output_path, 'w') as f:
           f.write(relaxed_pdb)
 
+        relaxed_protein = protein.from_pdb_string(relaxed_pdb)
+        _save_mmcif_file(
+            prot=relaxed_protein,
+            output_dir=output_dir,
+            model_name=f'relaxed_{model_name}',
+            file_id='0',
+            model_type=model_type,
+        )
+
       result_pdbs[model_name] = relaxed_pdb
   else:
     logging.info(f'Skipping relaxation for {fasta_path}')
@@ -656,31 +653,22 @@
     results: List[tuple],
     ranked_order: List[str],
     ranking_confidences: Dict[str, float],
+    unrelaxed_prots: Dict[str, protein.Protein],
     result_pdbs: Dict[str, str],
     relax_metrics: dict,
-    output_dir: str,):
+    model_type: str,
+    output_dir: str):
   """Rank by model confidence and write out relaxed PDBs in rank order."""
-=======
-    relaxed_protein = protein.from_pdb_string(relaxed_pdb_str)
-    _save_mmcif_file(
-        prot=relaxed_protein,
-        output_dir=output_dir,
-        model_name=f'relaxed_{model_name}',
-        file_id='0',
-        model_type=model_type,
-    )
-
->>>>>>> f78c5893
   # Write out relaxed PDBs in rank order.
   for idx, model_name in enumerate(ranked_order):
     ranked_output_path = os.path.join(output_dir, f'ranked_{idx}.pdb')
     with open(ranked_output_path, 'w') as f:
       f.write(result_pdbs[model_name])
 
-    if model_name in relaxed_pdbs:
-      protein_instance = protein.from_pdb_string(relaxed_pdbs[model_name])
+    if model_name in result_pdbs:
+      protein_instance = protein.from_pdb_string(result_pdbs[model_name])
     else:
-      protein_instance = protein.from_pdb_string(unrelaxed_pdbs[model_name])
+      protein_instance = unrelaxed_prots[model_name]
 
     _save_mmcif_file(
         prot=protein_instance,
@@ -701,7 +689,6 @@
   if relax_metrics:
     relax_metrics_path = os.path.join(output_dir, 'relax_metrics.json')
     with open(relax_metrics_path, 'w') as f:
-<<<<<<< HEAD
       json.dump(relax_metrics, f, indent=4)
 
 
@@ -749,11 +736,12 @@
   # Run relaxation
   result_pdbs, relax_metrics = _relax(
     unrelaxed_prots, ranked_order, fasta_path,
-    output_dir, relaxer, models_to_relax, overwrite)
+    output_dir, relaxer, models_to_relax, model_type, overwrite)
 
   # Report results
   _report(results, ranked_order, ranking_confidences,
-          result_pdbs, relax_metrics, output_dir)
+          unrelaxed_prots, result_pdbs, relax_metrics,
+          model_type, output_dir)
 
 
 def _check_multimer(fasta_path: str):
@@ -772,42 +760,6 @@
 
 def main(fasta_paths: List[str]):
   multiprocessing.set_start_method("spawn")
-=======
-      f.write(json.dumps(relax_metrics, indent=4))
-
-
-def main(argv):
-  if len(argv) > 1:
-    raise app.UsageError('Too many command-line arguments.')
-
-  for tool_name in (
-      'jackhmmer', 'hhblits', 'hhsearch', 'hmmsearch', 'hmmbuild', 'kalign'):
-    if not FLAGS[f'{tool_name}_binary_path'].value:
-      raise ValueError(f'Could not find path to the "{tool_name}" binary. Make '
-                       'sure it is installed on your system.')
-
-  use_small_bfd = FLAGS.db_preset == 'reduced_dbs'
-  _check_flag('small_bfd_database_path', 'db_preset',
-              should_be_set=use_small_bfd)
-  _check_flag('bfd_database_path', 'db_preset',
-              should_be_set=not use_small_bfd)
-  _check_flag('uniref30_database_path', 'db_preset',
-              should_be_set=not use_small_bfd)
-
-  run_multimer_system = 'multimer' in FLAGS.model_preset
-  model_type = 'Multimer' if run_multimer_system else 'Monomer'
-  _check_flag('pdb70_database_path', 'model_preset',
-              should_be_set=not run_multimer_system)
-  _check_flag('pdb_seqres_database_path', 'model_preset',
-              should_be_set=run_multimer_system)
-  _check_flag('uniprot_database_path', 'model_preset',
-              should_be_set=run_multimer_system)
-
-  if FLAGS.model_preset == 'monomer_casp14':
-    num_ensemble = 8
-  else:
-    num_ensemble = 1
->>>>>>> f78c5893
 
   # Check for duplicate FASTA file names and existence of them
   fasta_names = []
@@ -941,7 +893,6 @@
   random_seeds_chunked = list(_chunk_list(random_seeds, n_jobs))
 
   # Predict structure for each of the sequences.
-<<<<<<< HEAD
   for fasta_path, fasta_name in zip(fasta_paths, fasta_names):
     with profiler(
         f"fasta name {fasta_name}", printer=logging.info, store=False):
@@ -963,22 +914,6 @@
           overwrite=FLAGS.overwrite,
           heteromer_paired_msa=FLAGS.heteromer_paired_msa,
           only_msa=FLAGS.only_msa)
-=======
-  for i, fasta_path in enumerate(FLAGS.fasta_paths):
-    fasta_name = fasta_names[i]
-    predict_structure(
-        fasta_path=fasta_path,
-        fasta_name=fasta_name,
-        output_dir_base=FLAGS.output_dir,
-        data_pipeline=data_pipeline,
-        model_runners=model_runners,
-        amber_relaxer=amber_relaxer,
-        benchmark=FLAGS.benchmark,
-        random_seed=random_seed,
-        models_to_relax=FLAGS.models_to_relax,
-        model_type=model_type,
-    )
->>>>>>> f78c5893
 
 
 if __name__ == '__main__':
